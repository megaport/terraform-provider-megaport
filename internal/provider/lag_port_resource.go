--- conflicted
+++ resolved
@@ -542,11 +542,7 @@
 		CostCentre:            plan.CostCentre.ValueString(),
 		PromoCode:             plan.PromoCode.ValueString(),
 		WaitForProvision:      true,
-<<<<<<< HEAD
 		WaitForTime:           waitForTime,
-=======
-		WaitForTime:           5 * time.Minute,
->>>>>>> d4901f95
 	}
 
 	createdPort, err := r.client.PortService.BuyPort(ctx, buyPortReq)
@@ -665,10 +661,7 @@
 		MarketplaceVisibility: &marketplaceVisibility,
 		CostCentre:            costCentre,
 		WaitForUpdate:         true,
-<<<<<<< HEAD
 		WaitForTime:           waitForTime,
-=======
->>>>>>> d4901f95
 	})
 
 	if err != nil {
