package provider

import (
	"context"
	"fmt"
	"os"
	"runtime"
	"strings"

	"github.com/hashicorp/terraform-plugin-framework-validators/stringvalidator"
	"github.com/hashicorp/terraform-plugin-framework/datasource"
	"github.com/hashicorp/terraform-plugin-framework/path"
	"github.com/hashicorp/terraform-plugin-framework/provider"
	"github.com/hashicorp/terraform-plugin-framework/provider/schema"
	"github.com/hashicorp/terraform-plugin-framework/resource"
	"github.com/hashicorp/terraform-plugin-framework/schema/validator"
	"github.com/hashicorp/terraform-plugin-framework/types"
	"github.com/hashicorp/terraform-plugin-log/tflog"
	megaport "github.com/megaport/megaportgo"
)

// Set by Provider Config, is 10 minutes by default.
var waitForTime time.Duration

// megaportProviderModel maps provider schema data to a Go type.
type megaportProviderModel struct {
	Environment   types.String `tfsdk:"environment"`
	AccessKey     types.String `tfsdk:"access_key"`
	SecretKey     types.String `tfsdk:"secret_key"`
	TermsAccepted types.Bool   `tfsdk:"accept_purchase_terms"`
}

// Ensure the implementation satisfies the expected interfaces.
var (
	_ provider.Provider = &megaportProvider{}
)

// New is a helper function to simplify provider server and testing implementation.
func New(version string) func() provider.Provider {
	return func() provider.Provider {
		return &megaportProvider{
			version: version,
		}
	}
}

// megaportProvider is the provider implementation.
type megaportProvider struct {
	// version is set to the provider version on release, "dev" when the
	// provider is built and ran locally, and "test" when running acceptance
	// testing.
	version string
}

// Metadata returns the provider type name.
func (p *megaportProvider) Metadata(_ context.Context, _ provider.MetadataRequest, resp *provider.MetadataResponse) {
	resp.TypeName = "megaport"
	resp.Version = p.version
}

// Schema defines the provider-level schema for configuration data.
func (p *megaportProvider) Schema(_ context.Context, _ provider.SchemaRequest, resp *provider.SchemaResponse) {
	resp.Schema = schema.Schema{
		Attributes: map[string]schema.Attribute{
			"environment": schema.StringAttribute{
				Optional: true,
				Validators: []validator.String{
					stringvalidator.OneOf("production", "staging"),
				},
			},
			"access_key": schema.StringAttribute{
				Required: true,
			},
			"secret_key": schema.StringAttribute{
				Required:  true,
				Sensitive: true,
			},
			"accept_purchase_terms": schema.BoolAttribute{
				Required: true,
			},
<<<<<<< HEAD
			"wait_time": schema.Int64Attribute{
				Description: "The time to wait in minutes for creating and updating resources in Megaport API. Default value is 10.",
				Optional:    true,
				Validators: []validator.Int64{
					int64validator.AtLeast(1),
				},
			},
=======
>>>>>>> d4901f95
		},
	}
}
func (p *megaportProvider) Configure(ctx context.Context, req provider.ConfigureRequest, resp *provider.ConfigureResponse) {
	tflog.Info(ctx, "Configuring Megaport API client")

	// Retrieve provider data from configuration
	var config megaportProviderModel
	diags := req.Config.Get(ctx, &config)
	resp.Diagnostics.Append(diags...)
	if resp.Diagnostics.HasError() {
		return
	}

	// If practitioner provided a configuration value for any of the
	// attributes, it must be a known value.

	if config.Environment.IsUnknown() {
		resp.Diagnostics.AddAttributeError(
			path.Root("environment"),
			"Unknown Megaport API environment",
			"The provider cannot create the Megaport API client as there is an unknown configuration value for the Megaport API environment. "+
				"Either target apply the source of the value first, set the value statically in the configuration, or use the MEGAPORT_ENVIRONMENT environment variable.",
		)
	}

	if config.AccessKey.IsUnknown() {
		resp.Diagnostics.AddAttributeError(
			path.Root("access_key"),
			"Unknown Megaport API access key",
			"The provider cannot create the Megaport API client as there is an unknown configuration value for the Megaport API access_key. "+
				"Either target apply the source of the value first, set the value statically in the configuration, or use the MEGAPORT_ACCESS_KEY environment variable.",
		)
	}

	if config.SecretKey.IsUnknown() {
		resp.Diagnostics.AddAttributeError(
			path.Root("secret_key"),
			"Unknown Megaport API secret key",
			"The provider cannot create the Megaport API client as there is an unknown configuration value for the Megaport API secret key. "+
				"Either target apply the source of the value first, set the value statically in the configuration, or use the MEGAPORT_SECRET_KEY environment variable.",
		)
	}

	if config.TermsAccepted.IsUnknown() {
		resp.Diagnostics.AddAttributeError(
			path.Root("accept_purchase_terms"),
			"Unknown purchase terms key",
			"The provider cannot create the Megaport API client as there is an unknown configuration value for the Megaport API purchase terms acceptance "+
				"Either target apply the source of the value first, set the value statically in the configuration, or use the MEGAPORT_ACCEPT_PURCHASE_TERMS environment variable.",
		)
	}

	if resp.Diagnostics.HasError() {
		return
	}

	// Default values to environment variables, but override
	// with Terraform configuration value if set.

	environment := os.Getenv("MEGAPORT_ENVIRONMENT")
	accessKey := os.Getenv("MEGAPORT_ACCESS_KEY")
	secretKey := os.Getenv("MEGAPORT_SECRET_KEY")
	acceptTerms := false
	if strings.ToLower(os.Getenv("MEGAPORT_ACCEPT_PURCHASE_TERMS")) == "true" ||
		strings.ToLower(os.Getenv("MEGAPORT_ACCEPT_PURCHASE_TERMS")) == "yes" {
		acceptTerms = true
	}

	if !config.Environment.IsNull() {
		environment = config.Environment.ValueString()
	}

	if !config.AccessKey.IsNull() {
		accessKey = config.AccessKey.ValueString()
	}

	if !config.SecretKey.IsNull() {
		secretKey = config.SecretKey.ValueString()
	}

	if !config.TermsAccepted.IsNull() {
		acceptTerms = config.TermsAccepted.ValueBool()
	}

	ctx = tflog.SetField(ctx, "environment", environment)
	ctx = tflog.SetField(ctx, "access_key", accessKey)
	ctx = tflog.SetField(ctx, "secret_key", secretKey)
	ctx = tflog.SetField(ctx, "terms_accepted", acceptTerms)
	ctx = tflog.MaskFieldValuesWithFieldKeys(ctx, "secret_key")

	tflog.Debug(ctx, "Creating Megaport client")

	// If any of the expected configurations are missing, return
	// errors with provider-specific guidance.

	// Validate and set the correct environment
	var megaportGoEnv megaport.Environment
	if environment == "" || environment == "staging" {
		megaportGoEnv = megaport.EnvironmentStaging
	} else if environment == "production" {
		megaportGoEnv = megaport.EnvironmentProduction
	} else {
		resp.Diagnostics.AddAttributeError(
			path.Root("environment"),
			"Invalid Megaport environment",
			fmt.Sprintf("The provider cannot create the Megaport API client as there is an invalid value for the environment: \"%s\")", environment),
		)
	}

	if accessKey == "" {
		resp.Diagnostics.AddAttributeError(
			path.Root("access_key"),
			"Missing Megaport API access key",
			"The provider cannot create the Megaport API client as there is a missing or empty value for the Megaport API access key. "+
				"Set the access_key value in the configuration or use the MEGAPORT_ACCESS_KEY environment variable. "+
				"If either is already set, ensure the value is not empty.",
		)
	}

	if secretKey == "" {
		resp.Diagnostics.AddAttributeError(
			path.Root("secret_key"),
			"Missing Megaport API secret key",
			"The provider cannot create the Megaport API client as there is a missing or empty value for the Megaport API secret key. "+
				"Set the secret_key value in the configuration or use the MEGAPORT_SECRET_KEY environment variable. "+
				"If either is already set, ensure the value is not empty.",
		)
	}

	if !acceptTerms {
		resp.Diagnostics.AddAttributeError(
			path.Root("accept_purchase_terms"),
			"Missing Megaport API terms acceptance",
			"The provider cannot create the Megaport API client as there is a missing or empty value for the Megaport API terms acceptance. "+
				"Set the accept_purchase_terms value in the configuration or use the MEGAPORT_ACCEPT_PURCHASE_TERMS environment variable. "+
				"If either is already set, ensure the value is not empty.",
		)
	}

	if resp.Diagnostics.HasError() {
		return
	}

	// Build a useragent string with some useful information about the client
	userAgent := fmt.Sprintf("Terraform/%s terraform-provider-megaport/%s go/%s (%s %s)", req.TerraformVersion, p.version, runtime.Version(), runtime.GOOS, runtime.GOARCH)

	waitForTime = (time.Duration(waitTime) * time.Minute)
	megaportClient, err := megaport.New(nil,
		megaport.WithEnvironment(megaportGoEnv),
		megaport.WithCredentials(accessKey, secretKey),
		megaport.WithLogHandler(tfhandler{}),
		megaport.WithCustomHeaders(map[string]string{
			"x-app": "terraform",
		}),
		megaport.WithUserAgent(userAgent),
	)
	if err != nil {
		resp.Diagnostics.AddError(
			"Unable to Create Megaport API Client",
			"An unexpected error occurred when creating the Megaport API client. "+
				"If the error is not clear, please contact the provider developers.\n\n"+
				"Megaport Client Error: "+err.Error(),
		)
		return
	}

	_, err = megaportClient.Authorize(ctx)
	if err != nil {
		resp.Diagnostics.AddError(
			"Unable to Create Megaport API Client",
			"An unexpected error occurred when creating the Megaport API client. "+
				"If the error is not clear, please contact the provider developers.\n\n"+
				"Megaport Client Error: "+err.Error(),
		)
		return
	}

	// Make the Megaport client available during DataSource and Resource
	// type Configure methods.
	resp.DataSourceData = megaportClient
	resp.ResourceData = megaportClient

	tflog.Info(ctx, "Configured Megaport API client", map[string]any{"success": true})
}

// DataSources defines the data sources implemented in the provider.
func (p *megaportProvider) DataSources(_ context.Context) []func() datasource.DataSource {
	return []func() datasource.DataSource{
		NewlocationDataSource,
		NewPartnerPortDataSource,
	}
}

// Resources defines the resources implemented in the provider.
func (p *megaportProvider) Resources(_ context.Context) []func() resource.Resource {
	return []func() resource.Resource{
		NewMCRResource,
		NewPortResource,
		NewLagPortResource,
		NewMVEResource,
		NewVXCResource,
	}
}<|MERGE_RESOLUTION|>--- conflicted
+++ resolved
@@ -6,7 +6,9 @@
 	"os"
 	"runtime"
 	"strings"
-
+	"time"
+
+	"github.com/hashicorp/terraform-plugin-framework-validators/int64validator"
 	"github.com/hashicorp/terraform-plugin-framework-validators/stringvalidator"
 	"github.com/hashicorp/terraform-plugin-framework/datasource"
 	"github.com/hashicorp/terraform-plugin-framework/path"
@@ -78,7 +80,6 @@
 			"accept_purchase_terms": schema.BoolAttribute{
 				Required: true,
 			},
-<<<<<<< HEAD
 			"wait_time": schema.Int64Attribute{
 				Description: "The time to wait in minutes for creating and updating resources in Megaport API. Default value is 10.",
 				Optional:    true,
@@ -86,8 +87,6 @@
 					int64validator.AtLeast(1),
 				},
 			},
-=======
->>>>>>> d4901f95
 		},
 	}
 }
@@ -152,6 +151,7 @@
 	accessKey := os.Getenv("MEGAPORT_ACCESS_KEY")
 	secretKey := os.Getenv("MEGAPORT_SECRET_KEY")
 	acceptTerms := false
+	waitTime := 10
 	if strings.ToLower(os.Getenv("MEGAPORT_ACCEPT_PURCHASE_TERMS")) == "true" ||
 		strings.ToLower(os.Getenv("MEGAPORT_ACCEPT_PURCHASE_TERMS")) == "yes" {
 		acceptTerms = true
