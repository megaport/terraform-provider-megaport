package provider

import (
	"context"
	"fmt"
<<<<<<< HEAD
	"net/http"
=======
	"net"
	"sort"
	"sync"
>>>>>>> 5902e6be
	"time"

	"github.com/hashicorp/terraform-plugin-framework-validators/int64validator"
	"github.com/hashicorp/terraform-plugin-framework-validators/listvalidator"
	"github.com/hashicorp/terraform-plugin-framework-validators/stringvalidator"
	"github.com/hashicorp/terraform-plugin-framework/attr"
	"github.com/hashicorp/terraform-plugin-framework/diag"
	"github.com/hashicorp/terraform-plugin-framework/path"
	"github.com/hashicorp/terraform-plugin-framework/resource"
	"github.com/hashicorp/terraform-plugin-framework/resource/schema"
	"github.com/hashicorp/terraform-plugin-framework/resource/schema/int64planmodifier"
	"github.com/hashicorp/terraform-plugin-framework/resource/schema/objectplanmodifier"
	"github.com/hashicorp/terraform-plugin-framework/resource/schema/planmodifier"
	"github.com/hashicorp/terraform-plugin-framework/resource/schema/stringplanmodifier"
	"github.com/hashicorp/terraform-plugin-framework/schema/validator"
	"github.com/hashicorp/terraform-plugin-framework/types"
	megaport "github.com/megaport/megaportgo"
)

var (
	// Ensure the implementation satisfies the expected interfaces.
	_ resource.Resource                = &mcrResource{}
	_ resource.ResourceWithConfigure   = &mcrResource{}
	_ resource.ResourceWithImportState = &mcrResource{}

	// Object Schema Attributes
	virtualRouterAttributes = map[string]attr.Type{
		"id":            types.Int64Type,
		"asn":           types.Int64Type,
		"name":          types.StringType,
		"resource_name": types.StringType,
		"resource_type": types.StringType,
		"speed":         types.Int64Type,
	}

	mcrPrefixFilterListModelAttributes = map[string]attr.Type{
		"id":             types.Int64Type,
		"description":    types.StringType,
		"address_family": types.StringType,
		"entries":        types.ListType{}.WithElementType(types.ObjectType{}.WithAttributeTypes(mcrPrefixListEntryAttributes)),
	}

	mcrPrefixListEntryAttributes = map[string]attr.Type{
		"action": types.StringType,
		"prefix": types.StringType,
		"ge":     types.Int64Type,
		"le":     types.Int64Type,
	}
)

// mcrResourceModel maps the resource schema data.
type mcrResourceModel struct {
	LastUpdated types.String `tfsdk:"last_updated"`

	ID                    types.Int64  `tfsdk:"product_id"`
	UID                   types.String `tfsdk:"product_uid"`
	Name                  types.String `tfsdk:"product_name"`
	Type                  types.String `tfsdk:"product_type"`
	ProvisioningStatus    types.String `tfsdk:"provisioning_status"`
	CreateDate            types.String `tfsdk:"create_date"`
	CreatedBy             types.String `tfsdk:"created_by"`
	CostCentre            types.String `tfsdk:"cost_centre"`
	PortSpeed             types.Int64  `tfsdk:"port_speed"`
	TerminateDate         types.String `tfsdk:"terminate_date"`
	LiveDate              types.String `tfsdk:"live_date"`
	Market                types.String `tfsdk:"market"`
	LocationID            types.Int64  `tfsdk:"location_id"`
	UsageAlgorithm        types.String `tfsdk:"usage_algorithm"`
	MarketplaceVisibility types.Bool   `tfsdk:"marketplace_visibility"`
	VXCPermitted          types.Bool   `tfsdk:"vxc_permitted"`
	VXCAutoApproval       types.Bool   `tfsdk:"vxc_auto_approval"`
	SecondaryName         types.String `tfsdk:"secondary_name"`
	LAGPrimary            types.Bool   `tfsdk:"lag_primary"`
	LAGID                 types.Int64  `tfsdk:"lag_id"`
	AggregationID         types.Int64  `tfsdk:"aggregation_id"`
	CompanyUID            types.String `tfsdk:"company_uid"`
	CompanyName           types.String `tfsdk:"company_name"`
	ContractStartDate     types.String `tfsdk:"contract_start_date"`
	ContractEndDate       types.String `tfsdk:"contract_end_date"`
	ContractTermMonths    types.Int64  `tfsdk:"contract_term_months"`
	ASN                   types.Int64  `tfsdk:"asn"`
	DiversityZone         types.String `tfsdk:"diversity_zone"`
	PromoCode             types.String `tfsdk:"promo_code"`

	Virtual         types.Bool   `tfsdk:"virtual"`
	BuyoutPort      types.Bool   `tfsdk:"buyout_port"`
	Locked          types.Bool   `tfsdk:"locked"`
	AdminLocked     types.Bool   `tfsdk:"admin_locked"`
	Cancelable      types.Bool   `tfsdk:"cancelable"`
	AttributeTags   types.Map    `tfsdk:"attribute_tags"`
	VirtualRouter   types.Object `tfsdk:"virtual_router"`
	LocationDetails types.Object `tfsdk:"location_details"`

	PrefixFilterLists types.List `tfsdk:"prefix_filter_lists"`
}

// mcrVirtualRouterModel represents the virtual router associated with the MCR
type mcrVirtualRouterModel struct {
	ID           types.Int64  `tfsdk:"id"`
	ASN          types.Int64  `tfsdk:"asn"`
	Name         types.String `tfsdk:"name"`
	ResourceName types.String `tfsdk:"resource_name"`
	ResourceType types.String `tfsdk:"resource_type"`
	Speed        types.Int64  `tfsdk:"speed"`
}

// mcrPrefixFilterListModel represents the prefix filter list associated with the MCR
type mcrPrefixFilterListModel struct {
	ID            types.Int64  `tfsdk:"id"`
	Description   types.String `tfsdk:"description"`
	AddressFamily types.String `tfsdk:"address_family"`
	Entries       types.List   `tfsdk:"entries"`
}

// MCRPrefixListEntry represents an entry in a prefix filter list.
type mcrPrefixListEntryModel struct {
	Action types.String `tfsdk:"action"`
	Prefix types.String `tfsdk:"prefix"`
	Ge     types.Int64  `tfsdk:"ge"`
	Le     types.Int64  `tfsdk:"le"`
}

// fromAPIMCR maps the API MCR response to the resource schema.
func (orm *mcrResourceModel) fromAPIMCR(ctx context.Context, m *megaport.MCR) diag.Diagnostics {
	apiDiags := diag.Diagnostics{}

	orm.ID = types.Int64Value(int64(m.ID))
	orm.UID = types.StringValue(m.UID)
	orm.Name = types.StringValue(m.Name)
	orm.Type = types.StringValue(m.Type)
	orm.ProvisioningStatus = types.StringValue(m.ProvisioningStatus)
	orm.CreatedBy = types.StringValue(m.CreatedBy)
	orm.CostCentre = types.StringValue(m.CostCentre)
	orm.PortSpeed = types.Int64Value(int64(m.PortSpeed))
	orm.Market = types.StringValue(m.Market)
	orm.LocationID = types.Int64Value(int64(m.LocationID))
	orm.UsageAlgorithm = types.StringValue(m.UsageAlgorithm)
	orm.MarketplaceVisibility = types.BoolValue(m.MarketplaceVisibility)
	orm.VXCPermitted = types.BoolValue(m.VXCPermitted)
	orm.VXCAutoApproval = types.BoolValue(m.VXCAutoApproval)
	orm.SecondaryName = types.StringValue(m.SecondaryName)
	orm.LAGPrimary = types.BoolValue(m.LAGPrimary)
	orm.LAGID = types.Int64Value(int64(m.LAGID))
	orm.AggregationID = types.Int64Value(int64(m.AggregationID))
	orm.CompanyUID = types.StringValue(m.CompanyUID)
	orm.CompanyName = types.StringValue(m.CompanyName)
	orm.ContractTermMonths = types.Int64Value(int64(m.ContractTermMonths))
	orm.Virtual = types.BoolValue(m.Virtual)
	orm.BuyoutPort = types.BoolValue(m.BuyoutPort)
	orm.Locked = types.BoolValue(m.Locked)
	orm.AdminLocked = types.BoolValue(m.AdminLocked)
	orm.Cancelable = types.BoolValue(m.Cancelable)

	if m.CreateDate != nil {
		orm.CreateDate = types.StringValue(m.CreateDate.String())
	} else {
		orm.CreateDate = types.StringValue("")
	}
	if m.TerminateDate != nil {
		orm.TerminateDate = types.StringValue(m.TerminateDate.String())
	} else {
		orm.TerminateDate = types.StringValue("")
	}
	if m.LiveDate != nil {
		orm.LiveDate = types.StringValue(m.LiveDate.String())
	} else {
		orm.LiveDate = types.StringValue("")
	}
	if m.ContractStartDate != nil {
		orm.ContractStartDate = types.StringValue(m.ContractStartDate.String())
	} else {
		orm.ContractStartDate = types.StringValue("")
	}
	if m.ContractEndDate != nil {
		orm.ContractEndDate = types.StringValue(m.ContractEndDate.String())
	} else {
		orm.ContractEndDate = types.StringValue("")
	}

	if m.AttributeTags != nil {
		attributeTags := make(map[string]attr.Value)
		for k, v := range m.AttributeTags {
			attributeTags[k] = types.StringValue(v)
		}
		tags, tagDiags := types.MapValue(types.StringType, attributeTags)
		apiDiags = append(apiDiags, tagDiags...)
		orm.AttributeTags = tags
	}

	virtualRouterModel := mcrVirtualRouterModel{
		ID:           types.Int64Value(int64(m.Resources.VirtualRouter.ID)),
		ASN:          types.Int64Value(int64(m.Resources.VirtualRouter.ASN)),
		Name:         types.StringValue(m.Resources.VirtualRouter.Name),
		ResourceName: types.StringValue(m.Resources.VirtualRouter.ResourceName),
		ResourceType: types.StringValue(m.Resources.VirtualRouter.ResourceType),
		Speed:        types.Int64Value(int64(m.Resources.VirtualRouter.Speed)),
	}

	virtualRouter, virtualRouterDiags := types.ObjectValueFrom(ctx, virtualRouterAttributes, virtualRouterModel)
	apiDiags = append(apiDiags, virtualRouterDiags...)
	orm.VirtualRouter = virtualRouter

	if m.LocationDetails != nil {
		locationDetailsModel := &productLocationDetailsModel{
			Name:    types.StringValue(m.LocationDetails.Name),
			City:    types.StringValue(m.LocationDetails.City),
			Metro:   types.StringValue(m.LocationDetails.Metro),
			Country: types.StringValue(m.LocationDetails.Country),
		}
		locationDetails, locationDetailsDiags := types.ObjectValueFrom(ctx, productLocationDetailsAttrs, locationDetailsModel)
		apiDiags = append(apiDiags, locationDetailsDiags...)
		orm.LocationDetails = locationDetails
	}

	return apiDiags
}

func (orm *mcrPrefixFilterListModel) fromAPIMCRPrefixFilterList(ctx context.Context, m *megaport.MCRPrefixFilterList) diag.Diagnostics {
	diags := diag.Diagnostics{}
	orm.ID = types.Int64Value(int64(m.ID))
	orm.Description = types.StringValue(m.Description)
	orm.AddressFamily = types.StringValue(m.AddressFamily)
	entriesList := []types.Object{}
	for _, entry := range m.Entries {
		var le, ge int
		// Get Mask Length if not provided by API
		if entry.Le == 0 && entry.Ge == 0 {
			_, net, err := net.ParseCIDR(entry.Prefix)
			if err != nil {
				diags.AddError("Error parsing prefix", fmt.Sprintf("Error parsing prefix %s: %s", entry.Prefix, err))
				return diags
			}
			length, _ := net.Mask.Size()
			le = length
			ge = length
		} else if entry.Le != 0 && entry.Ge == 0 {
			_, net, err := net.ParseCIDR(entry.Prefix)
			if err != nil {
				diags.AddError("Error parsing prefix", fmt.Sprintf("Error parsing prefix %s: %s", entry.Prefix, err))
				return diags
			}
			length, _ := net.Mask.Size()
			ge = length
			le = entry.Le
		} else {
			le = entry.Le
			ge = entry.Ge
		}
		entryModel := &mcrPrefixListEntryModel{
			Action: types.StringValue(entry.Action),
			Prefix: types.StringValue(entry.Prefix),
			Ge:     types.Int64Value(int64(ge)),
			Le:     types.Int64Value(int64(le)),
		}
		entryObj, entryDiags := types.ObjectValueFrom(ctx, mcrPrefixListEntryAttributes, entryModel)
		diags = append(diags, entryDiags...)
		entriesList = append(entriesList, entryObj)
	}
	entries, entriesDiags := types.ListValueFrom(ctx, types.ObjectType{}.WithAttributeTypes(mcrPrefixListEntryAttributes), entriesList)
	diags = append(diags, entriesDiags...)
	orm.Entries = entries
	return diags
}

func (pfFilterListModel *mcrPrefixFilterListModel) toAPIMCRPrefixFilterList(ctx context.Context) (*megaport.MCRPrefixFilterList, diag.Diagnostics) {
	diags := diag.Diagnostics{}
	megaportPrefixFilterList := &megaport.MCRPrefixFilterList{
		Description:   pfFilterListModel.Description.ValueString(),
		AddressFamily: pfFilterListModel.AddressFamily.ValueString(),
	}

	if !pfFilterListModel.Entries.IsNull() {
		listEntries := []*mcrPrefixListEntryModel{}
		prefixListEntriesDiags := pfFilterListModel.Entries.ElementsAs(ctx, &listEntries, false)
		diags = append(diags, prefixListEntriesDiags...)
		for _, entry := range listEntries {
			megaportPrefixFilterList.Entries = append(megaportPrefixFilterList.Entries, &megaport.MCRPrefixListEntry{
				Action: entry.Action.ValueString(),
				Prefix: entry.Prefix.ValueString(),
				Ge:     int(entry.Ge.ValueInt64()),
				Le:     int(entry.Le.ValueInt64()),
			})
		}
	}
	return megaportPrefixFilterList, diags
}

// NewPortResource is a helper function to simplify the provider implemeantation.
func NewMCRResource() resource.Resource {
	return &mcrResource{}
}

// mcrResource is the resource implementation.
type mcrResource struct {
	client *megaport.Client
}

// Metadata returns the resource type name.
func (r *mcrResource) Metadata(_ context.Context, req resource.MetadataRequest, resp *resource.MetadataResponse) {
	resp.TypeName = req.ProviderTypeName + "_mcr"
}

// Schema defines the schema for the resource.
func (r *mcrResource) Schema(_ context.Context, _ resource.SchemaRequest, resp *resource.SchemaResponse) {
	resp.Schema = schema.Schema{
		Description: "Megaport Cloud Router (MCR) Resource for the Megaport Terraform Provider. This can be used to create, modify, and delete Megaport MCRs. The MCR is a managed virtual router service that establishes Layer 3 connectivity on the worldwide Megaport software-defined network (SDN). MCR instances are preconfigured in data centers in key global routing zones. An MCR enables data transfer between multi-cloud or hybrid cloud networks, network service providers, and cloud service providers.",
		Attributes: map[string]schema.Attribute{
			"last_updated": schema.StringAttribute{
				Description: "Last updated by the Terraform provider.",
				Computed:    true,
			},
			"product_uid": schema.StringAttribute{
				Description: "UID identifier of the product.",
				Computed:    true,
				PlanModifiers: []planmodifier.String{
					stringplanmodifier.UseStateForUnknown(),
				},
			},
			"product_id": schema.Int64Attribute{
				Description: "Numeric ID of the product.",
				Computed:    true,
				PlanModifiers: []planmodifier.Int64{
					int64planmodifier.UseStateForUnknown(),
				},
			},
			"product_name": schema.StringAttribute{
				Description: "Name of the product. Specify a name for the MCR that is easily identifiable as yours, particularly if you plan on provisioning more than one MCR.",
				Required:    true,
			},
			"product_type": schema.StringAttribute{
				Description: "Type of the product.",
				Computed:    true,
			},
			"provisioning_status": schema.StringAttribute{
				Description: "Provisioning status of the product.",
				Computed:    true,
			},
			"diversity_zone": schema.StringAttribute{
				Description: "Diversity zone of the product. If the parameter is not provided, a diversity zone will be automatically allocated.",
				Optional:    true,
			},
			"promo_code": schema.StringAttribute{
				Description: "Promo code is an optional string that can be used to enter a promotional code for the service order. The code is not validated, so if the code doesn't exist or doesn't work for the service, the request will still be successful.",
				Optional:    true,
			},
			"create_date": schema.StringAttribute{
				Description: "Date the product was created.",
				Computed:    true,
				PlanModifiers: []planmodifier.String{
					stringplanmodifier.UseStateForUnknown(),
				},
			},
			"created_by": schema.StringAttribute{
				Description: "User who created the product.",
				Computed:    true,
				PlanModifiers: []planmodifier.String{
					stringplanmodifier.UseStateForUnknown(),
				},
			},
			"port_speed": schema.Int64Attribute{
				Description: "Bandwidth speed of the product. The MCR can scale from 1 Gbps to 10 Gbps. The rate limit is an aggregate capacity that determines the speed for all connections through the MCR. MCR bandwidth is shared between all the Cloud Service Provider (CSP) connections added to it. The rate limit is fixed for the life of the service. MCR2 supports four speeds: 1000, 2500, 5000, and 10000 MBPS",
				Required:    true,
				PlanModifiers: []planmodifier.Int64{
					int64planmodifier.RequiresReplace(),
				},
				Validators: []validator.Int64{
					int64validator.OneOf(1000, 2500, 5000, 10000),
				},
			},
			"terminate_date": schema.StringAttribute{
				Description: "Date the product will be terminated.",
				Computed:    true,
				PlanModifiers: []planmodifier.String{
					stringplanmodifier.UseStateForUnknown(),
				},
			},
			"live_date": schema.StringAttribute{
				Description: "Date the product went live.",
				Computed:    true,
			},
			"market": schema.StringAttribute{
				Description: "Market the product is in.",
				Computed:    true,
			},
			"location_id": schema.Int64Attribute{
				Description: "The numeric location ID of the product. This value can be retrieved from the data source megaport_location.",
				Required:    true,
				PlanModifiers: []planmodifier.Int64{
					int64planmodifier.RequiresReplace(),
				},
			},
			"contract_term_months": schema.Int64Attribute{
				Description: "The term of the contract in months: valid values are 1, 12, 24, and 36.",
				Required:    true,
				Validators: []validator.Int64{
					int64validator.OneOf(1, 12, 24, 36),
				},
			},
			"usage_algorithm": schema.StringAttribute{
				Description: "Usage algorithm of the product.",
				Computed:    true,
			},
			"company_uid": schema.StringAttribute{
				Description: "Megaport Company UID of the product.",
				Computed:    true,
				PlanModifiers: []planmodifier.String{
					stringplanmodifier.UseStateForUnknown(),
				},
			},
			"cost_centre": schema.StringAttribute{
				Description: "A customer reference number to be included in billing information and invoices. Also known as the service level reference (SLR) number. Specify a unique identifying number for the product to be used for billing purposes, such as a cost center number or a unique customer ID. The service level reference number appears for each service under the Product section of the invoice. You can also edit this field for an existing service. Please note that a VXC associated with the MCR is not automatically updated with the MCR service level reference number.",
				Computed:    true,
				Optional:    true,
			},
			"contract_start_date": schema.StringAttribute{
				Description: "Contract start date of the product.",
				Computed:    true,
			},
			"contract_end_date": schema.StringAttribute{
				Description: "Contract end date of the product.",
				Computed:    true,
			},
			"secondary_name": schema.StringAttribute{
				Description: "Secondary name of the product.",
				Computed:    true,
			},
			"lag_primary": schema.BoolAttribute{
				Description: "Whether the product is a LAG primary.",
				Computed:    true,
			},
			"lag_id": schema.Int64Attribute{
				Description: "Numeric ID of the LAG.",
				Computed:    true,
			},
			"aggregation_id": schema.Int64Attribute{
				Description: "Numeric ID of the aggregation.",
				Computed:    true,
			},
			"company_name": schema.StringAttribute{
				Description: "Name of the company.",
				Computed:    true,
			},
			"marketplace_visibility": schema.BoolAttribute{
				Description: "Whether the product is visible in the Marketplace.",
				Computed:    true,
			},
			"asn": schema.Int64Attribute{
				Description: "Autonomous System Number (ASN) of the MCR in the MCR order configuration. Defaults to 133937 if not specified. For most configurations, the default ASN is appropriate. The ASN is used for BGP peering sessions on any VXCs connected to this MCR. See the documentation for your cloud providers before overriding the default value. For example, some public cloud services require the use of a public ASN and Microsoft blocks an ASN value of 65515 for Azure connections.",
				Optional:    true,
			},
			"vxc_permitted": schema.BoolAttribute{
				Description: "Whether VXC is permitted.",
				Computed:    true,
			},
			"vxc_auto_approval": schema.BoolAttribute{
				Description: "Whether VXC is auto approved.",
				Computed:    true,
			},
			"virtual": schema.BoolAttribute{
				Description: "Whether the product is virtual.",
				Computed:    true,
			},
			"buyout_port": schema.BoolAttribute{
				Description: "Whether the product is bought out.",
				Computed:    true,
			},
			"locked": schema.BoolAttribute{
				Description: "Whether the product is locked.",
				Computed:    true,
			},
			"admin_locked": schema.BoolAttribute{
				Description: "Whether the product is admin locked.",
				Computed:    true,
			},
			"cancelable": schema.BoolAttribute{
				Description: "Whether the product is cancelable.",
				Computed:    true,
			},
			"attribute_tags": schema.MapAttribute{
				ElementType: types.StringType,
				Description: "Attribute tags of the product.",
				Computed:    true,
			},
			"location_details": schema.SingleNestedAttribute{
				Description: "The location details of the product.",
				Computed:    true,
				PlanModifiers: []planmodifier.Object{
					objectplanmodifier.UseStateForUnknown(),
				},
				Attributes: map[string]schema.Attribute{
					"name": schema.StringAttribute{
						Description: "The name of the location.",
						Optional:    true,
						Computed:    true,
						PlanModifiers: []planmodifier.String{
							stringplanmodifier.UseStateForUnknown(),
						},
					},
					"city": schema.StringAttribute{
						Description: "The city of the location.",
						Optional:    true,
						Computed:    true,
						PlanModifiers: []planmodifier.String{
							stringplanmodifier.UseStateForUnknown(),
						},
					},
					"metro": schema.StringAttribute{
						Description: "The metro of the location.",
						Optional:    true,
						Computed:    true,
						PlanModifiers: []planmodifier.String{
							stringplanmodifier.UseStateForUnknown(),
						},
					},
					"country": schema.StringAttribute{
						Description: "The country of the location.",
						Optional:    true,
						Computed:    true,
						PlanModifiers: []planmodifier.String{
							stringplanmodifier.UseStateForUnknown(),
						},
					},
				},
			},
			"prefix_filter_lists": schema.ListNestedAttribute{
				Description: "Prefix filter list associated with the product.",
				Optional:    true,
				NestedObject: schema.NestedAttributeObject{
					Attributes: map[string]schema.Attribute{
						"id": schema.Int64Attribute{
							Description: "Numeric ID of the prefix filter list.",
							Computed:    true,
							PlanModifiers: []planmodifier.Int64{
								int64planmodifier.UseStateForUnknown(),
							},
						},
						"description": schema.StringAttribute{
							Description: "Description of the prefix filter list.",
							Required:    true,
						},
						"address_family": schema.StringAttribute{
							Description: "The IP address standard of the IP network addresses in the prefix filter list.",
							Required:    true,
						},
						"entries": schema.ListNestedAttribute{
							Description: "Entries in the prefix filter list.",
							Optional:    true,
							Computed:    true,
							Validators: []validator.List{
								listvalidator.SizeBetween(1, 200),
							},
							NestedObject: schema.NestedAttributeObject{
								Attributes: map[string]schema.Attribute{
									"action": schema.StringAttribute{
										Description: "The action to take for the network address in the filter list. Accepted values are permit and deny.",
										Required:    true,
										Validators: []validator.String{
											stringvalidator.OneOf("permit", "deny"),
										},
									},
									"prefix": schema.StringAttribute{
										Description: "The network address of the prefix filter list entry.",
										Required:    true,
									},
									"ge": schema.Int64Attribute{
										Description: "The minimum starting prefix length to be matched. Valid values are from 0 to 32 (IPv4), or 0 to 128 (IPv6). The minimum (ge) must be no greater than or equal to the maximum value (le).",
										Optional:    true,
									},
									"le": schema.Int64Attribute{
										Description: "The maximum ending prefix length to be matched. The prefix length is greater than or equal to the minimum value (ge). Valid values are from 0 to 32 (IPv4), or 0 to 128 (IPv6), but the maximum must be no less than the minimum value (ge).",
										Optional:    true,
									},
								},
							},
						},
					},
				},
			},
			"virtual_router": schema.SingleNestedAttribute{
				Computed:    true,
				Description: "Virtual router associated with the product.",
				Attributes: map[string]schema.Attribute{
					"id": schema.Int64Attribute{
						Description: "Numeric ID of the virtual router.",
						Computed:    true,
						PlanModifiers: []planmodifier.Int64{
							int64planmodifier.UseStateForUnknown(),
						},
					},
					"asn": schema.Int64Attribute{
						Description: "ASN of the virtual router.",
						Computed:    true,
					},
					"name": schema.StringAttribute{
						Description: "Name of the virtual router.",
						Computed:    true,
					},
					"resource_name": schema.StringAttribute{
						Description: "Resource name of the virtual router.",
						Computed:    true,
					},
					"resource_type": schema.StringAttribute{
						Description: "Resource type of the virtual router.",
						Computed:    true,
					},
					"speed": schema.Int64Attribute{
						Description: "Speed of the virtual router.",
						Computed:    true,
					},
				},
			},
		},
	}
}

// Create a new resource.
func (r *mcrResource) Create(ctx context.Context, req resource.CreateRequest, resp *resource.CreateResponse) {
	// Retrieve values from plan
	var plan mcrResourceModel
	diags := req.Plan.Get(ctx, &plan)
	resp.Diagnostics.Append(diags...)
	if resp.Diagnostics.HasError() {
		return
	}

	buyReq := &megaport.BuyMCRRequest{
		Name:             plan.Name.ValueString(),
		Term:             int(plan.ContractTermMonths.ValueInt64()),
		PortSpeed:        int(plan.PortSpeed.ValueInt64()),
		LocationID:       int(plan.LocationID.ValueInt64()),
		CostCentre:       plan.CostCentre.ValueString(),
		PromoCode:        plan.PromoCode.ValueString(),
		WaitForProvision: true,
		WaitForTime:      waitForTime,
	}

	if !plan.ASN.IsNull() {
		buyReq.MCRAsn = int(plan.ASN.ValueInt64())
	}

	if !plan.DiversityZone.IsNull() {
		buyReq.DiversityZone = plan.DiversityZone.ValueString()
	}

	createdMCR, err := r.client.MCRService.BuyMCR(ctx, buyReq)
	if err != nil {
		resp.Diagnostics.AddError(
			"Error creating mcr",
			"Could not mcr with name "+plan.Name.ValueString()+": "+err.Error(),
		)
		return
	}

	createdID := createdMCR.TechnicalServiceUID

	// get the created MCR
	mcr, err := r.client.MCRService.GetMCR(ctx, createdID)
	if err != nil {
		resp.Diagnostics.AddError(
			"Error reading newly created mcr",
			"Could not read newly created mcr with ID "+createdID+": "+err.Error(),
		)
		return
	}

	// update the plan with the MCR info
	apiDiags := plan.fromAPIMCR(ctx, mcr)
	resp.Diagnostics.Append(apiDiags...)

	pfFilterLists := []*mcrPrefixFilterListModel{}

	// Create Prefix Filter List for MCR Upon Creation
	if !plan.PrefixFilterLists.IsNull() && len(plan.PrefixFilterLists.Elements()) > 0 { // Check if Prefix Filter List is not null and has elements
		listDiags := plan.PrefixFilterLists.ElementsAs(ctx, &pfFilterLists, false)
		resp.Diagnostics.Append(listDiags...)

		prefixFilterListObjs := []types.Object{}
		for _, pfFilterListModel := range pfFilterLists {
			megaportPrefixFilterList, listDiags := pfFilterListModel.toAPIMCRPrefixFilterList(ctx)
			resp.Diagnostics.Append(listDiags...)
			prefixFilterListReq := &megaport.CreateMCRPrefixFilterListRequest{
				MCRID:            createdID,
				PrefixFilterList: *megaportPrefixFilterList,
			}
			if pfFilterListModel.Entries.IsNull() {
				pfFilterListModel.Entries = types.ListNull(types.ObjectType{}.WithAttributeTypes(mcrPrefixListEntryAttributes))
			}
			createRes, err := r.client.MCRService.CreatePrefixFilterList(ctx, prefixFilterListReq)
			if err != nil {
				resp.Diagnostics.AddError(
					"Error creating prefix filter list",
					"Could not create prefix filter list for MCR with ID "+createdID+": "+err.Error(),
				)
				return
			}
			pfFilterListModel.ID = types.Int64Value(int64(createRes.PrefixFilterListID))
			prefixFilterListObj, prefixFilterDiags := types.ObjectValueFrom(ctx, mcrPrefixFilterListModelAttributes, pfFilterListModel)
			resp.Diagnostics.Append(prefixFilterDiags...)
			prefixFilterListObjs = append(prefixFilterListObjs, prefixFilterListObj)
		}
		prefixFilterList, prefixFilterListsDiags := types.ListValueFrom(ctx, types.ObjectType{}.WithAttributeTypes(mcrPrefixFilterListModelAttributes), prefixFilterListObjs)
		resp.Diagnostics.Append(prefixFilterListsDiags...)
		plan.PrefixFilterLists = prefixFilterList
	} else {
		plan.PrefixFilterLists = types.ListNull(types.ObjectType{}.WithAttributeTypes(mcrPrefixFilterListModelAttributes))
	}

	plan.LastUpdated = types.StringValue(time.Now().Format(time.RFC850))

	// Set state to fully populated data
	diags = resp.State.Set(ctx, plan)
	resp.Diagnostics.Append(diags...)
	if resp.Diagnostics.HasError() {
		return
	}
}

// Read resource information.
func (r *mcrResource) Read(ctx context.Context, req resource.ReadRequest, resp *resource.ReadResponse) {
	// Get current state
	var state mcrResourceModel
	diags := req.State.Get(ctx, &state)
	resp.Diagnostics.Append(diags...)
	if resp.Diagnostics.HasError() {
		return
	}

	// Get refreshed mcr value from API
	mcr, err := r.client.MCRService.GetMCR(ctx, state.UID.ValueString())
	if err != nil {
		// MCR has been deleted or is not found
		if mpErr, ok := err.(*megaport.ErrorResponse); ok && mpErr.Response.StatusCode == http.StatusNotFound {
			resp.State.RemoveResource(ctx)
			return
		}

		resp.Diagnostics.AddError(
			"Error Reading MCR",
			"Could not read MCR with ID "+state.UID.ValueString()+": "+err.Error(),
		)
		return
	}

	// If the MCR has been deleted
	if mcr.ProvisioningStatus == megaport.STATUS_DECOMMISSIONED {
		resp.State.RemoveResource(ctx)
		return
	}

	apiDiags := state.fromAPIMCR(ctx, mcr)
	resp.Diagnostics.Append(apiDiags...)

	pfFilterListModels := []*mcrPrefixFilterListModel{}

	if !state.PrefixFilterLists.IsNull() {
		pfFilterListStateDiags := state.PrefixFilterLists.ElementsAs(ctx, &pfFilterListModels, false)
		resp.Diagnostics.Append(pfFilterListStateDiags...)
	} else {
		state.PrefixFilterLists = types.ListNull(types.ObjectType{}.WithAttributeTypes(mcrPrefixFilterListModelAttributes))
	}

	prefixFilterLists, prefixFilterListErr := r.client.MCRService.ListMCRPrefixFilterLists(ctx, state.UID.ValueString())
	if prefixFilterListErr != nil {
		resp.Diagnostics.AddError(
			"Error Reading Prefix Filter Lists",
			"Could not read prefix filter lists for MCR with ID "+state.UID.ValueString()+": "+prefixFilterListErr.Error(),
		)
		return
	}
	detailedPrefixFilterLists := []*megaport.MCRPrefixFilterList{}
	wg := sync.WaitGroup{}
	mux := sync.Mutex{}
	errs := []error{}
	for _, l := range prefixFilterLists {
		wg.Add(1)
		go func(list *megaport.PrefixFilterList) {
			defer wg.Done()
			detailedList, err := r.client.MCRService.GetMCRPrefixFilterList(ctx, state.UID.ValueString(), list.Id)
			if err != nil {
				mux.Lock()
				errs = append(errs, err)
				mux.Unlock()
			}
			mux.Lock()
			detailedPrefixFilterLists = append(detailedPrefixFilterLists, detailedList)
			mux.Unlock()
		}(l)
	}
	wg.Wait()
	if len(errs) > 0 {
		var errStr string
		for _, err := range errs {
			errStr += err.Error() + ", "
		}
		resp.Diagnostics.AddError(
			"Error Reading Prefix Filter Lists",
			"Could not read prefix filter lists for MCR with ID "+state.UID.ValueString()+": "+errStr,
		)
		return
	}

	sort.Slice(detailedPrefixFilterLists, func(i, j int) bool {
		return detailedPrefixFilterLists[i].ID < detailedPrefixFilterLists[j].ID
	})

	parsedListObjs := []types.Object{}

	if len(detailedPrefixFilterLists) > 0 {
		for _, detailedList := range detailedPrefixFilterLists {
			parsedModel := &mcrPrefixFilterListModel{}
			parsedDiags := parsedModel.fromAPIMCRPrefixFilterList(ctx, detailedList)
			if parsedDiags.HasError() {
				return
			}
			resp.Diagnostics.Append(parsedDiags...)
			parsedObj, parsedDiags := types.ObjectValueFrom(ctx, mcrPrefixFilterListModelAttributes, parsedModel)
			resp.Diagnostics.Append(parsedDiags...)
			parsedListObjs = append(parsedListObjs, parsedObj)
		}
		parsedLists, parsedDiags := types.ListValueFrom(ctx, types.ObjectType{}.WithAttributeTypes(mcrPrefixFilterListModelAttributes), parsedListObjs)
		resp.Diagnostics.Append(parsedDiags...)
		state.PrefixFilterLists = parsedLists
	} else if !state.PrefixFilterLists.IsNull() && len(state.PrefixFilterLists.Elements()) == 0 { // If list is empty but not null
		emptyList := []types.Object{}
		pfFilterLists, pfFilterListDiags := types.ListValueFrom(ctx, types.ObjectType{}.WithAttributeTypes(mcrPrefixFilterListModelAttributes), emptyList)
		resp.Diagnostics.Append(pfFilterListDiags...)
		state.PrefixFilterLists = pfFilterLists
	} else { // If list is empty and null
		state.PrefixFilterLists = types.ListNull(types.ObjectType{}.WithAttributeTypes(mcrPrefixFilterListModelAttributes))
	}

	// Set refreshed state
	diags = resp.State.Set(ctx, &state)
	resp.Diagnostics.Append(diags...)
	if resp.Diagnostics.HasError() {
		return
	}
}

func (r *mcrResource) Update(ctx context.Context, req resource.UpdateRequest, resp *resource.UpdateResponse) {
	var plan, state mcrResourceModel

	resp.Diagnostics.Append(req.Plan.Get(ctx, &plan)...)
	resp.Diagnostics.Append(req.State.Get(ctx, &state)...)

	if resp.Diagnostics.HasError() {
		return
	}

	// Check on changes
	var name, costCentre string
	var marketplaceVisibility bool
	if !plan.Name.IsNull() && !plan.Name.Equal(state.Name) {
		name = plan.Name.ValueString()
	} else {
		name = state.Name.ValueString()
	}
	if !plan.CostCentre.IsNull() && !plan.CostCentre.Equal(state.CostCentre) {
		costCentre = plan.CostCentre.ValueString()
	} else {
		costCentre = state.CostCentre.ValueString()
	}
	if !plan.MarketplaceVisibility.IsNull() && !plan.MarketplaceVisibility.Equal(state.MarketplaceVisibility) {
		marketplaceVisibility = plan.MarketplaceVisibility.ValueBool()
	} else {
		marketplaceVisibility = state.MarketplaceVisibility.ValueBool()
	}

	_, err := r.client.MCRService.ModifyMCR(ctx, &megaport.ModifyMCRRequest{
		MCRID:                 plan.UID.ValueString(),
		Name:                  name,
		MarketplaceVisibility: &marketplaceVisibility,
		CostCentre:            costCentre,
		WaitForUpdate:         true,
		WaitForTime:           waitForTime,
	})

	if err != nil {
		resp.Diagnostics.AddError(
			"Error Updating MCR",
			"Could not update MCR, unexpected error: "+err.Error(),
		)
		return
	}

	// Get refreshed mcr value from API
	mcr, err := r.client.MCRService.GetMCR(ctx, state.UID.ValueString())
	if err != nil {
		resp.Diagnostics.AddError(
			"Error Reading MCR",
			"Could not read MCR with ID "+state.UID.ValueString()+": "+err.Error(),
		)
		return
	}

	apiDiags := state.fromAPIMCR(ctx, mcr)
	resp.Diagnostics.Append(apiDiags...)

	statePrefixFilterListMap := map[int64]*mcrPrefixFilterListModel{}
	statePrefixFilterLists := []*mcrPrefixFilterListModel{}
	planPrefixFilterLists := []*mcrPrefixFilterListModel{}
	planPrefixFilterListMap := map[int64]*mcrPrefixFilterListModel{}

	statePrefixFilterListDiags := state.PrefixFilterLists.ElementsAs(ctx, &statePrefixFilterLists, false)
	resp.Diagnostics.Append(statePrefixFilterListDiags...)

	for _, statePrefixFilterList := range statePrefixFilterLists {
		statePrefixFilterListMap[statePrefixFilterList.ID.ValueInt64()] = statePrefixFilterList
	}

	planPrefixFilterListDiags := plan.PrefixFilterLists.ElementsAs(ctx, &planPrefixFilterLists, false)
	resp.Diagnostics.Append(planPrefixFilterListDiags...)

	for _, planPrefixFilterList := range planPrefixFilterLists {
		planPrefixFilterListMap[planPrefixFilterList.ID.ValueInt64()] = planPrefixFilterList
	}

	wg := sync.WaitGroup{}
	mux := sync.Mutex{}
	errs := []error{}
	for _, planModel := range planPrefixFilterLists {
		wg.Add(1)
		go func(planModel *mcrPrefixFilterListModel) {
			defer wg.Done()
			// Check if the prefix filter list exists in the state
			if statePrefixFilterList, ok := statePrefixFilterListMap[planModel.ID.ValueInt64()]; ok {
				// Check if there are any changes to the prefix filter list, if so, update.
				if !planModel.Description.Equal(statePrefixFilterList.Description) || !planModel.AddressFamily.Equal(statePrefixFilterList.AddressFamily) || !planModel.Entries.Equal(statePrefixFilterList.Entries) {
					apiPrefixFilterList, apiPrefixFilterListDiags := planModel.toAPIMCRPrefixFilterList(ctx)
					resp.Diagnostics.Append(apiPrefixFilterListDiags...)
					_, modifyErr := r.client.MCRService.ModifyMCRPrefixFilterList(ctx, state.UID.ValueString(), int(planModel.ID.ValueInt64()), apiPrefixFilterList)
					if modifyErr != nil {
						mux.Lock()
						errs = append(errs, modifyErr)
						mux.Unlock()
					}
				}
				// If the prefix filter list does not exist in the state, create it.
			} else {
				apiPrefixFilterList, apiPrefixFilterListDiags := planModel.toAPIMCRPrefixFilterList(ctx)
				resp.Diagnostics.Append(apiPrefixFilterListDiags...)
				_, createErr := r.client.MCRService.CreatePrefixFilterList(ctx, &megaport.CreateMCRPrefixFilterListRequest{
					MCRID:            state.UID.ValueString(),
					PrefixFilterList: *apiPrefixFilterList,
				})
				if createErr != nil {
					mux.Lock()
					errs = append(errs, createErr)
					mux.Unlock()
				}
			}
		}(planModel)
	}
	wg.Wait()
	if len(errs) > 0 {
		var errStr string
		for _, err := range errs {
			errStr += err.Error() + ", "
		}
		resp.Diagnostics.AddError(
			"Error Updating Prefix Filter Lists",
			"Could not update prefix filter lists for MCR with ID "+state.UID.ValueString()+": "+errStr,
		)
		return
	}

	wg2 := sync.WaitGroup{}
	for _, stateModel := range statePrefixFilterLists {
		wg2.Add(1)
		go func(stateModel *mcrPrefixFilterListModel) {
			defer wg2.Done()
			// If the prefix filter list does not exist in the plan, delete it.
			if _, ok := planPrefixFilterListMap[stateModel.ID.ValueInt64()]; !ok {
				_, deleteErr := r.client.MCRService.DeleteMCRPrefixFilterList(ctx, state.UID.ValueString(), int(stateModel.ID.ValueInt64()))
				if deleteErr != nil {
					mux.Lock()
					errs = append(errs, deleteErr)
					mux.Unlock()
				}
			}
		}(stateModel)
	}
	wg2.Wait()
	if len(errs) > 0 {
		var errStr string
		for _, err := range errs {
			errStr += err.Error() + ", "
		}
		resp.Diagnostics.AddError(
			"Error Deleting Prefix Filter Lists",
			"Could not delete prefix filter lists for MCR with ID "+state.UID.ValueString()+": "+errStr,
		)
		return
	}

	pfFilterListModels := []*mcrPrefixFilterListModel{}

	if !state.PrefixFilterLists.IsNull() {
		pfFilterListStateDiags := state.PrefixFilterLists.ElementsAs(ctx, &pfFilterListModels, false)
		resp.Diagnostics.Append(pfFilterListStateDiags...)
	} else {
		state.PrefixFilterLists = types.ListNull(types.ObjectType{}.WithAttributeTypes(mcrPrefixFilterListModelAttributes))
	}

	prefixFilterLists, prefixFilterListErr := r.client.MCRService.ListMCRPrefixFilterLists(ctx, state.UID.ValueString())
	if prefixFilterListErr != nil {
		resp.Diagnostics.AddError(
			"Error Reading Prefix Filter Lists",
			"Could not read prefix filter lists for MCR with ID "+state.UID.ValueString()+": "+prefixFilterListErr.Error(),
		)
		return
	}
	detailedPrefixFilterLists := []*megaport.MCRPrefixFilterList{}
	wg3 := sync.WaitGroup{}
	for _, l := range prefixFilterLists {
		wg3.Add(1)
		go func(list *megaport.PrefixFilterList) {
			defer wg3.Done()
			detailedList, err := r.client.MCRService.GetMCRPrefixFilterList(ctx, state.UID.ValueString(), list.Id)
			if err != nil {
				mux.Lock()
				errs = append(errs, err)
				mux.Unlock()
			}
			mux.Lock()
			detailedPrefixFilterLists = append(detailedPrefixFilterLists, detailedList)
			mux.Unlock()
		}(l)
	}
	wg3.Wait()
	if len(errs) > 0 {
		var errStr string
		for _, err := range errs {
			errStr += err.Error() + ", "
		}
		resp.Diagnostics.AddError(
			"Error Reading Prefix Filter Lists",
			"Could not read prefix filter lists for MCR with ID "+state.UID.ValueString()+": "+errStr,
		)
		return
	}

	sort.Slice(detailedPrefixFilterLists, func(i, j int) bool {
		return detailedPrefixFilterLists[i].ID < detailedPrefixFilterLists[j].ID
	})

	parsedListObjs := []types.Object{}

	if len(detailedPrefixFilterLists) > 0 {
		for _, detailedList := range detailedPrefixFilterLists {
			parsedModel := &mcrPrefixFilterListModel{}
			parsedDiags := parsedModel.fromAPIMCRPrefixFilterList(ctx, detailedList)
			if parsedDiags.HasError() {
				return
			}
			resp.Diagnostics.Append(parsedDiags...)
			parsedObj, parsedDiags := types.ObjectValueFrom(ctx, mcrPrefixFilterListModelAttributes, parsedModel)
			resp.Diagnostics.Append(parsedDiags...)
			parsedListObjs = append(parsedListObjs, parsedObj)
		}
		parsedLists, parsedDiags := types.ListValueFrom(ctx, types.ObjectType{}.WithAttributeTypes(mcrPrefixFilterListModelAttributes), parsedListObjs)
		resp.Diagnostics.Append(parsedDiags...)
		state.PrefixFilterLists = parsedLists

	} else if !plan.PrefixFilterLists.IsNull() && len(plan.PrefixFilterLists.Elements()) == 0 { // If list is empty but not null
		state.PrefixFilterLists = plan.PrefixFilterLists
	} else { // If list is empty and null
		state.PrefixFilterLists = types.ListNull(types.ObjectType{}.WithAttributeTypes(mcrPrefixFilterListModelAttributes))
	}

	// Update the state with the new values
	state.LastUpdated = types.StringValue(time.Now().Format(time.RFC850))

	diags := resp.State.Set(ctx, &state)
	resp.Diagnostics.Append(diags...)
	if resp.Diagnostics.HasError() {
		return
	}
}

// Delete deletes the resource and removes the Terraform state on success.
func (r *mcrResource) Delete(ctx context.Context, req resource.DeleteRequest, resp *resource.DeleteResponse) {
	// Retrieve values from state
	var state mcrResourceModel
	diags := req.State.Get(ctx, &state)
	resp.Diagnostics.Append(diags...)
	if resp.Diagnostics.HasError() {
		return
	}

	// Delete existing order
	_, err := r.client.MCRService.DeleteMCR(ctx, &megaport.DeleteMCRRequest{
		MCRID:     state.UID.ValueString(),
		DeleteNow: true,
	})
	if err != nil {
		resp.Diagnostics.AddError(
			"Error Deleting MCR",
			"Could not delete MCR, unexpected error: "+err.Error(),
		)
		return
	}
}

// Configure adds the provider configured client to the resource.
func (r *mcrResource) Configure(_ context.Context, req resource.ConfigureRequest, resp *resource.ConfigureResponse) {
	if req.ProviderData == nil {
		return
	}

	client, ok := req.ProviderData.(*megaport.Client)
	if !ok {
		resp.Diagnostics.AddError(
			"Unexpected Data Source Configure Type",
			fmt.Sprintf("Expected *megaport.Client, got: %T. Please report this issue to the provider developers.", req.ProviderData),
		)

		return
	}

	r.client = client
}

func (r *mcrResource) ImportState(ctx context.Context, req resource.ImportStateRequest, resp *resource.ImportStateResponse) {
	// Retrieve import ID and save to id attribute
	resource.ImportStatePassthroughID(ctx, path.Root("product_uid"), req, resp)
}<|MERGE_RESOLUTION|>--- conflicted
+++ resolved
@@ -3,13 +3,10 @@
 import (
 	"context"
 	"fmt"
-<<<<<<< HEAD
+	"net"
 	"net/http"
-=======
-	"net"
 	"sort"
 	"sync"
->>>>>>> 5902e6be
 	"time"
 
 	"github.com/hashicorp/terraform-plugin-framework-validators/int64validator"
