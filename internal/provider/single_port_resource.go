package provider

import (
	"context"
	"fmt"
	"time"

	"github.com/hashicorp/terraform-plugin-framework-validators/int64validator"
	"github.com/hashicorp/terraform-plugin-framework/attr"
	"github.com/hashicorp/terraform-plugin-framework/diag"
	"github.com/hashicorp/terraform-plugin-framework/path"
	"github.com/hashicorp/terraform-plugin-framework/resource"
	"github.com/hashicorp/terraform-plugin-framework/resource/schema"
	"github.com/hashicorp/terraform-plugin-framework/resource/schema/int64planmodifier"
	"github.com/hashicorp/terraform-plugin-framework/resource/schema/objectplanmodifier"
	"github.com/hashicorp/terraform-plugin-framework/resource/schema/planmodifier"
	"github.com/hashicorp/terraform-plugin-framework/resource/schema/stringplanmodifier"
	"github.com/hashicorp/terraform-plugin-framework/schema/validator"
	"github.com/hashicorp/terraform-plugin-framework/types"
	megaport "github.com/megaport/megaportgo"
)

// Ensure the implementation satisfies the expected interfaces.
var (
	_ resource.Resource                = &portResource{}
	_ resource.ResourceWithConfigure   = &portResource{}
	_ resource.ResourceWithImportState = &portResource{}

	portAttributeTagsAttrs = map[string]attr.Type{
		"terminated_service_details": types.ObjectType{}.WithAttributeTypes(portTerminatedServiceDetailsAttrs),
	}
	portTerminatedServiceDetailsAttrs = map[string]attr.Type{
		"location":  types.ObjectType{}.WithAttributeTypes(portTerminatedServiceDetailsLocationAttrs),
		"interface": types.ObjectType{}.WithAttributeTypes(portTerminatedServiceDetailsInterfaceAttrs),
		"device":    types.StringType,
	}
	portTerminatedServiceDetailsLocationAttrs = map[string]attr.Type{
		"id":        types.Int64Type,
		"name":      types.StringType,
		"site_code": types.StringType,
	}
	portTerminatedServiceDetailsInterfaceAttrs = map[string]attr.Type{
		"resource_type": types.StringType,
		"demarcation":   types.StringType,
		"loa_template":  types.StringType,
		"media":         types.StringType,
		"port_speed":    types.Int64Type,
		"resource_name": types.StringType,
		"up":            types.Int64Type,
		"shutdown":      types.BoolType,
	}

	portResourcesAttrs = map[string]attr.Type{
		"interface": types.ObjectType{}.WithAttributeTypes(portInterfaceAttrs),
	}

	portInterfaceAttrs = map[string]attr.Type{
		"demarcation":   types.StringType,
		"description":   types.StringType,
		"id":            types.Int64Type,
		"loa_template":  types.StringType,
		"media":         types.StringType,
		"name":          types.StringType,
		"port_speed":    types.Int64Type,
		"resource_name": types.StringType,
		"resource_type": types.StringType,
		"up":            types.Int64Type,
	}

	productLocationDetailsAttrs = map[string]attr.Type{
		"name":    types.StringType,
		"city":    types.StringType,
		"metro":   types.StringType,
		"country": types.StringType,
	}
)

// singlePortResourceModel maps the resource schema data.
type singlePortResourceModel struct {
	LastUpdated types.String `tfsdk:"last_updated"`

	UID                   types.String `tfsdk:"product_uid"`
	ID                    types.Int64  `tfsdk:"product_id"`
	Name                  types.String `tfsdk:"product_name"`
	ProvisioningStatus    types.String `tfsdk:"provisioning_status"`
	CreateDate            types.String `tfsdk:"create_date"`
	CreatedBy             types.String `tfsdk:"created_by"`
	PortSpeed             types.Int64  `tfsdk:"port_speed"`
	TerminateDate         types.String `tfsdk:"terminate_date"`
	LiveDate              types.String `tfsdk:"live_date"`
	Market                types.String `tfsdk:"market"`
	LocationID            types.Int64  `tfsdk:"location_id"`
	UsageAlgorithm        types.String `tfsdk:"usage_algorithm"`
	MarketplaceVisibility types.Bool   `tfsdk:"marketplace_visibility"`
	VXCPermitted          types.Bool   `tfsdk:"vxc_permitted"`
	VXCAutoApproval       types.Bool   `tfsdk:"vxc_auto_approval"`
	CompanyUID            types.String `tfsdk:"company_uid"`
	CostCentre            types.String `tfsdk:"cost_centre"`
	ContractStartDate     types.String `tfsdk:"contract_start_date"`
	ContractEndDate       types.String `tfsdk:"contract_end_date"`
	ContractTermMonths    types.Int64  `tfsdk:"contract_term_months"`
	Virtual               types.Bool   `tfsdk:"virtual"`
	Locked                types.Bool   `tfsdk:"locked"`
	Cancelable            types.Bool   `tfsdk:"cancelable"`
	DiversityZone         types.String `tfsdk:"diversity_zone"`
	PromoCode             types.String `tfsdk:"promo_code"`

	AttributeTags   types.Object `tfsdk:"attribute_tags"`
	Resources       types.Object `tfsdk:"resources"`
	LocationDetails types.Object `tfsdk:"location_details"`
}

type portAttributeTagsModel struct {
	TerminatedServiceDetails types.Object `tfsdk:"terminated_service_details"`
}

type portTerminatedServiceDetailsModel struct {
	Location  types.Object `tfsdk:"location"`
	Interface types.Object `tfsdk:"interface"`
	Device    types.String `tfsdk:"device"`
}

type portTerminatedServiceDetailsLocationModel struct {
	ID       types.Int64  `tfsdk:"id"`
	Name     types.String `tfsdk:"name"`
	SiteCode types.String `tfsdk:"site_code"`
}

type portTerminatedServiceDetailsInterfaceModel struct {
	ResourceType types.String `tfsdk:"resource_type"`
	Demarcation  types.String `tfsdk:"demarcation"`
	LOATemplate  types.String `tfsdk:"loa_template"`
	Media        types.String `tfsdk:"media"`
	PortSpeed    types.Int64  `tfsdk:"port_speed"`
	ResourceName types.String `tfsdk:"resource_name"`
	Up           types.Int64  `tfsdk:"up"`
	Shutdown     types.Bool   `tfsdk:"shutdown"`
}

type portResourcesModel struct {
	Interface types.Object `tfsdk:"interface"`
}

// portInterfaceModel represents a port interface
type portInterfaceModel struct {
	Demarcation  types.String `tfsdk:"demarcation"`
	Description  types.String `tfsdk:"description"`
	ID           types.Int64  `tfsdk:"id"`
	LOATemplate  types.String `tfsdk:"loa_template"`
	Media        types.String `tfsdk:"media"`
	Name         types.String `tfsdk:"name"`
	PortSpeed    types.Int64  `tfsdk:"port_speed"`
	ResourceName types.String `tfsdk:"resource_name"`
	ResourceType types.String `tfsdk:"resource_type"`
	Up           types.Int64  `tfsdk:"up"`
}

type productLocationDetailsModel struct {
	Name    types.String `tfsdk:"name"`
	City    types.String `tfsdk:"city"`
	Metro   types.String `tfsdk:"metro"`
	Country types.String `tfsdk:"country"`
}

func (orm *singlePortResourceModel) fromAPIPort(ctx context.Context, p *megaport.Port) diag.Diagnostics {
	diags := diag.Diagnostics{}
	orm.UID = types.StringValue(p.UID)
	orm.ID = types.Int64Value(int64(p.ID))
	orm.Cancelable = types.BoolValue(p.Cancelable)
	orm.CompanyUID = types.StringValue(p.CompanyUID)
	if p.ContractEndDate != nil {
		orm.ContractEndDate = types.StringValue(p.ContractEndDate.Format(time.RFC850))
	} else {
		orm.ContractEndDate = types.StringNull()
	}
	if p.ContractStartDate != nil {
		orm.ContractStartDate = types.StringValue(p.ContractStartDate.Format(time.RFC850))
	} else {
		orm.ContractStartDate = types.StringNull()
	}
	orm.ContractTermMonths = types.Int64Value(int64(p.ContractTermMonths))
	orm.CostCentre = types.StringValue(p.CostCentre)
	if p.CreateDate != nil {
		orm.CreateDate = types.StringValue(p.CreateDate.Format(time.RFC850))
	} else {
		orm.CreateDate = types.StringNull()
	}
	orm.CreatedBy = types.StringValue(p.CreatedBy)
	orm.DiversityZone = types.StringValue(p.DiversityZone)
	if p.LiveDate != nil {
		orm.LiveDate = types.StringValue(p.LiveDate.Format(time.RFC850))
	} else {
		orm.LiveDate = types.StringNull()
	}
	orm.LocationID = types.Int64Value(int64(p.LocationID))
	orm.Locked = types.BoolValue(p.Locked)
	orm.Market = types.StringValue(p.Market)
	orm.MarketplaceVisibility = types.BoolValue(p.MarketplaceVisibility)
	orm.Name = types.StringValue(p.Name)
	orm.PortSpeed = types.Int64Value(int64(p.PortSpeed))
	orm.ProvisioningStatus = types.StringValue(p.ProvisioningStatus)
	if p.TerminateDate != nil {
		orm.TerminateDate = types.StringValue(p.TerminateDate.Format(time.RFC850))
	} else {
		orm.TerminateDate = types.StringNull()
	}
	orm.UsageAlgorithm = types.StringValue(p.UsageAlgorithm)
	orm.VXCAutoApproval = types.BoolValue(p.VXCAutoApproval)
	orm.VXCPermitted = types.BoolValue(p.VXCPermitted)
	orm.Virtual = types.BoolValue(p.Virtual)

	attributeTagsModel := &portAttributeTagsModel{}
	terminatedServiceDetailsModel := &portTerminatedServiceDetailsModel{
		Device: types.StringValue(p.AttributeTags.TerminatedServiceDetails.Device),
	}
	locationModel := &portTerminatedServiceDetailsLocationModel{
		ID:       types.Int64Value(int64(p.AttributeTags.TerminatedServiceDetails.Location.ID)),
		Name:     types.StringValue(p.AttributeTags.TerminatedServiceDetails.Location.Name),
		SiteCode: types.StringValue(p.AttributeTags.TerminatedServiceDetails.Location.SiteCode),
	}
	interfaceModel := &portTerminatedServiceDetailsInterfaceModel{
		ResourceType: types.StringValue(p.AttributeTags.TerminatedServiceDetails.Interface.ResourceType),
		Demarcation:  types.StringValue(p.AttributeTags.TerminatedServiceDetails.Interface.Demarcation),
		LOATemplate:  types.StringValue(p.AttributeTags.TerminatedServiceDetails.Interface.LOATemplate),
		Media:        types.StringValue(p.AttributeTags.TerminatedServiceDetails.Interface.Media),
		PortSpeed:    types.Int64Value(int64(p.AttributeTags.TerminatedServiceDetails.Interface.PortSpeed)),
		ResourceName: types.StringValue(p.AttributeTags.TerminatedServiceDetails.Interface.ResourceName),
		Up:           types.Int64Value(int64(p.AttributeTags.TerminatedServiceDetails.Interface.Up)),
		Shutdown:     types.BoolValue(p.AttributeTags.TerminatedServiceDetails.Interface.Shutdown),
	}
	locationObject, locationDiags := types.ObjectValueFrom(ctx, portTerminatedServiceDetailsLocationAttrs, locationModel)
	diags = append(diags, locationDiags...)
	interfaceObject, interfaceDiags := types.ObjectValueFrom(ctx, portTerminatedServiceDetailsInterfaceAttrs, interfaceModel)
	diags = append(diags, interfaceDiags...)
	terminatedServiceDetailsModel.Location = locationObject
	terminatedServiceDetailsModel.Interface = interfaceObject
	terminatedServiceDetailsObject, terminatedServiceDetailsDiags := types.ObjectValueFrom(ctx, portTerminatedServiceDetailsAttrs, terminatedServiceDetailsModel)
	diags = append(diags, terminatedServiceDetailsDiags...)
	attributeTagsModel.TerminatedServiceDetails = terminatedServiceDetailsObject
	attributeTagsObject, attributeTagsDiags := types.ObjectValueFrom(ctx, portAttributeTagsAttrs, attributeTagsModel)
	diags = append(diags, attributeTagsDiags...)
	orm.AttributeTags = attributeTagsObject

	resourcesModel := &portResourcesModel{}
	interfaceObj, interfaceDiags := fromAPIPortInterface(ctx, &p.VXCResources.Interface)
	diags = append(diags, interfaceDiags...)
	resourcesModel.Interface = interfaceObj
	resourcesObject, resourcesDiags := types.ObjectValueFrom(ctx, portResourcesAttrs, resourcesModel)
	diags = append(diags, resourcesDiags...)
	orm.Resources = resourcesObject

	if p.LocationDetails != nil {
		locationDetailsModel := &productLocationDetailsModel{
			Name:    types.StringValue(p.LocationDetails.Name),
			City:    types.StringValue(p.LocationDetails.City),
			Metro:   types.StringValue(p.LocationDetails.Metro),
			Country: types.StringValue(p.LocationDetails.Country),
		}
		locationDetailsObject, locationDetailsDiags := types.ObjectValueFrom(ctx, productLocationDetailsAttrs, locationDetailsModel)
		diags = append(diags, locationDetailsDiags...)
		orm.LocationDetails = locationDetailsObject
	}

	return diags
}

// NewPortResource is a helper function to simplify the provider implementation.
func NewPortResource() resource.Resource {
	return &portResource{}
}

// portResource is the resource implementation.
type portResource struct {
	client *megaport.Client
}

// Metadata returns the resource type name.
func (r *portResource) Metadata(_ context.Context, req resource.MetadataRequest, resp *resource.MetadataResponse) {
	resp.TypeName = req.ProviderTypeName + "_port"
}

// Schema defines the schema for the resource.
func (r *portResource) Schema(_ context.Context, _ resource.SchemaRequest, resp *resource.SchemaResponse) {
	resp.Schema = schema.Schema{
		Attributes: map[string]schema.Attribute{
			"last_updated": schema.StringAttribute{
				Description: "The last time the resource was updated.",
				Computed:    true,
			},
			"product_uid": schema.StringAttribute{
				Description: "The unique identifier for the resource.",
				Computed:    true,
				PlanModifiers: []planmodifier.String{
					stringplanmodifier.UseStateForUnknown(),
				},
			},
			"product_id": schema.Int64Attribute{
				Description: "The numeric ID of the product.",
				Computed:    true,
				PlanModifiers: []planmodifier.Int64{
					int64planmodifier.UseStateForUnknown(),
				},
			},
			"product_name": schema.StringAttribute{
				Description: "The name of the product.",
				Required:    true,
			},
			"provisioning_status": schema.StringAttribute{
				Description: "The provisioning status of the product.",
				Computed:    true,
			},
			"create_date": schema.StringAttribute{
				Description: "The date the product was created.",
				Computed:    true,
			},
			"created_by": schema.StringAttribute{
				Description: "The user who created the product.",
				Computed:    true,
				PlanModifiers: []planmodifier.String{
					stringplanmodifier.UseStateForUnknown(),
				},
			},
			"port_speed": schema.Int64Attribute{
				Description: "The speed of the port in Mbps.",
				Required:    true,
				PlanModifiers: []planmodifier.Int64{
					int64planmodifier.RequiresReplace(),
				},
			},
			"terminate_date": schema.StringAttribute{
				Description: "The date the product will be terminated.",
				Computed:    true,
			},
			"live_date": schema.StringAttribute{
				Description: "The date the product went live.",
				Computed:    true,
			},
			"market": schema.StringAttribute{
				Description: "The market the product is in.",
				Computed:    true,
				PlanModifiers: []planmodifier.String{
					stringplanmodifier.UseStateForUnknown(),
				},
			},
			"location_id": schema.Int64Attribute{
				Description: "The numeric location ID of the product.",
				Required:    true,
				PlanModifiers: []planmodifier.Int64{
					int64planmodifier.RequiresReplace(),
				},
			},
			"contract_term_months": schema.Int64Attribute{
				Description: "The term of the contract in months: valid values are 1, 12, 24, and 36.",
				Required:    true,
				Validators: []validator.Int64{
					int64validator.OneOf(1, 12, 24, 36),
				},
			},
			"usage_algorithm": schema.StringAttribute{
				Description: "The usage algorithm for the product.",
				Computed:    true,
			},
			"company_uid": schema.StringAttribute{
				Description: "The unique identifier of the company.",
				Computed:    true,
				PlanModifiers: []planmodifier.String{
					stringplanmodifier.UseStateForUnknown(),
				},
			},
			"cost_centre": schema.StringAttribute{
				Description: "The cost centre for the product.",
				Optional:    true,
				Computed:    true,
			},
			"promo_code": schema.StringAttribute{
				Description: "The promo code for the product.",
				Optional:    true,
			},
			"contract_start_date": schema.StringAttribute{
				Description: "The date the contract started.",
				Computed:    true,
			},
			"contract_end_date": schema.StringAttribute{
				Description: "The date the contract ends.",
				Computed:    true,
			},
			"marketplace_visibility": schema.BoolAttribute{
				Description: "Whether the product is visible in the marketplace.",
				Required:    true,
			},
			"vxc_permitted": schema.BoolAttribute{
				Description: "Whether VXC is permitted on this product.",
				Computed:    true,
			},
			"vxc_auto_approval": schema.BoolAttribute{
				Description: "Whether VXC is auto-approved on this product.",
				Computed:    true,
			},
			"virtual": schema.BoolAttribute{
				Description: "Whether the product is virtual.",
				Computed:    true,
			},
			"locked": schema.BoolAttribute{
				Description: "Whether the product is locked.",
				Optional:    true,
				Computed:    true,
			},
			"cancelable": schema.BoolAttribute{
				Description: "Whether the product is cancelable.",
				Computed:    true,
			},
			"diversity_zone": schema.StringAttribute{
				Description: "The diversity zone of the product.",
				Optional:    true,
				Computed:    true,
				PlanModifiers: []planmodifier.String{
					stringplanmodifier.UseStateForUnknown(),
				},
			},
			"attribute_tags": schema.SingleNestedAttribute{
				Description: "The attribute tags of the product.",
				Optional:    true,
				Computed:    true,
				Attributes: map[string]schema.Attribute{
					"terminated_service_details": schema.SingleNestedAttribute{
						Description: "The terminated service details of the product.",
						Optional:    true,
						Computed:    true,
						Attributes: map[string]schema.Attribute{
							"location": schema.SingleNestedAttribute{
								Description: "The location of the terminated service.",
								Optional:    true,
								Computed:    true,
								Attributes: map[string]schema.Attribute{
									"id": schema.Int64Attribute{
										Description: "The ID of the location.",
										Computed:    true,
									},
									"name": schema.StringAttribute{
										Description: "The name of the location.",
										Computed:    true,
									},
									"site_code": schema.StringAttribute{
										Description: "The site code of the location.",
										Computed:    true,
									},
								},
							},
							"interface": schema.SingleNestedAttribute{
								Description: "The interface of the terminated service.",
								Optional:    true,
								Computed:    true,
								Attributes: map[string]schema.Attribute{
									"resource_type": schema.StringAttribute{
										Description: "The resource type of the interface.",
										Optional:    true,
										Computed:    true,
									},
									"demarcation": schema.StringAttribute{
										Description: "The demarcation of the interface.",
										Optional:    true,
										Computed:    true,
									},
									"loa_template": schema.StringAttribute{
										Description: "The LOA template of the interface.",
										Optional:    true,
										Computed:    true,
									},
									"media": schema.StringAttribute{
										Description: "The media of the interface.",
										Optional:    true,
										Computed:    true,
									},
									"port_speed": schema.Int64Attribute{
										Description: "The port speed of the interface.",
										Optional:    true,
										Computed:    true,
									},
									"resource_name": schema.StringAttribute{
										Description: "The resource name of the interface.",
										Optional:    true,
										Computed:    true,
									},
									"up": schema.Int64Attribute{
										Description: "The up status of the interface.",
										Optional:    true,
										Computed:    true,
									},
									"shutdown": schema.BoolAttribute{
										Description: "The shutdown status of the interface.",
										Optional:    true,
										Computed:    true,
									},
								},
							},
							"device": schema.StringAttribute{
								Description: "The device of the terminated service.",
								Optional:    true,
								Computed:    true,
							},
						},
					},
				},
			},
			"location_details": schema.SingleNestedAttribute{
				Description: "The location details of the product.",
				Optional:    true,
				Computed:    true,
				PlanModifiers: []planmodifier.Object{
					objectplanmodifier.UseStateForUnknown(),
				},
				Attributes: map[string]schema.Attribute{
					"name": schema.StringAttribute{
						Description: "The name of the location.",
						Optional:    true,
						Computed:    true,
						PlanModifiers: []planmodifier.String{
							stringplanmodifier.UseStateForUnknown(),
						},
					},
					"city": schema.StringAttribute{
						Description: "The city of the location.",
						Optional:    true,
						Computed:    true,
						PlanModifiers: []planmodifier.String{
							stringplanmodifier.UseStateForUnknown(),
						},
					},
					"metro": schema.StringAttribute{
						Description: "The metro of the location.",
						Optional:    true,
						Computed:    true,
						PlanModifiers: []planmodifier.String{
							stringplanmodifier.UseStateForUnknown(),
						},
					},
					"country": schema.StringAttribute{
						Description: "The country of the location.",
						Optional:    true,
						Computed:    true,
						PlanModifiers: []planmodifier.String{
							stringplanmodifier.UseStateForUnknown(),
						},
					},
				},
			},
			"resources": schema.SingleNestedAttribute{
				Description: "Resources attached to port.",
				Optional:    true,
				Computed:    true,
				Attributes: map[string]schema.Attribute{
					"interface": schema.SingleNestedAttribute{
						Description: "Port interface details.",
						Optional:    true,
						Computed:    true,
						Attributes: map[string]schema.Attribute{
							"demarcation": schema.StringAttribute{
								Description: "The demarcation of the interface.",
								Computed:    true,
							},
							"description": schema.StringAttribute{
								Description: "The description of the interface.",
								Computed:    true,
							},
							"id": schema.Int64Attribute{
								Description: "The ID of the interface.",
								Computed:    true,
							},
							"loa_template": schema.StringAttribute{
								Description: "The LOA template of the interface.",
								Computed:    true,
							},
							"media": schema.StringAttribute{
								Description: "The media of the interface.",
								Computed:    true,
							},
							"name": schema.StringAttribute{
								Description: "The name of the interface.",
								Computed:    true,
							},
							"port_speed": schema.Int64Attribute{
								Description: "The port speed of the interface.",
								Computed:    true,
							},
							"resource_name": schema.StringAttribute{
								Description: "The resource name of the interface.",
								Computed:    true,
							},
							"resource_type": schema.StringAttribute{
								Description: "The resource type of the interface.",
								Computed:    true,
							},
							"up": schema.Int64Attribute{
								Description: "The up status of the interface.",
								Computed:    true,
							},
						},
					},
				},
			},
		},
	}
}

// Create a new resource.
func (r *portResource) Create(ctx context.Context, req resource.CreateRequest, resp *resource.CreateResponse) {
	// Retrieve values from plan
	var plan singlePortResourceModel
	diags := req.Plan.Get(ctx, &plan)
	resp.Diagnostics.Append(diags...)
	if resp.Diagnostics.HasError() {
		return
	}

	createdPort, err := r.client.PortService.BuyPort(ctx, &megaport.BuyPortRequest{
		Name:                  plan.Name.ValueString(),
		Term:                  int(plan.ContractTermMonths.ValueInt64()),
		PortSpeed:             int(plan.PortSpeed.ValueInt64()),
		LocationId:            int(plan.LocationID.ValueInt64()),
		MarketPlaceVisibility: plan.MarketplaceVisibility.ValueBool(),
		DiversityZone:         plan.DiversityZone.ValueString(),
		CostCentre:            plan.CostCentre.ValueString(),
		PromoCode:             plan.PromoCode.ValueString(),
		WaitForProvision:      true,
<<<<<<< HEAD
		WaitForTime:           waitForTime,
=======
		WaitForTime:           10 * time.Minute,
>>>>>>> d4901f95
	})
	if err != nil {
		resp.Diagnostics.AddError(
			"Error buying port",
			"Could not create port with name "+plan.Name.ValueString()+": "+err.Error(),
		)
		return
	}

	if len(createdPort.TechnicalServiceUIDs) != 1 {
		resp.Diagnostics.AddError(
			"Unexpected number of ports created",
			fmt.Sprintf("Expected 1 port, got: %d. The IDs were: %v Please report this issue to Megaport.", len(createdPort.TechnicalServiceUIDs), createdPort.TechnicalServiceUIDs),
		)
		return
	}

	createdID := createdPort.TechnicalServiceUIDs[0]

	// get the created port
	port, err := r.client.PortService.GetPort(ctx, createdID)
	if err != nil {
		resp.Diagnostics.AddError(
			"Error reading newly created port",
			"Could not read newly created port with ID "+createdID+": "+err.Error(),
		)
		return
	}

	// update the plan with the port info
	apiDiags := plan.fromAPIPort(ctx, port)
	resp.Diagnostics.Append(apiDiags...)
	plan.LastUpdated = types.StringValue(time.Now().Format(time.RFC850))

	// Set state to fully populated data
	diags = resp.State.Set(ctx, plan)
	resp.Diagnostics.Append(diags...)
	if resp.Diagnostics.HasError() {
		return
	}
}

// Read resource information.
func (r *portResource) Read(ctx context.Context, req resource.ReadRequest, resp *resource.ReadResponse) {
	// Get current state
	var state singlePortResourceModel
	diags := req.State.Get(ctx, &state)
	resp.Diagnostics.Append(diags...)
	if resp.Diagnostics.HasError() {
		return
	}

	// Get refreshed port value from API
	port, err := r.client.PortService.GetPort(ctx, state.UID.ValueString())
	if err != nil {
		resp.Diagnostics.AddError(
			"Error Reading port",
			"Could not read port with ID "+state.UID.ValueString()+": "+err.Error(),
		)
		return
	}

	apiDiags := state.fromAPIPort(ctx, port)
	resp.Diagnostics.Append(apiDiags...)

	// Set refreshed state
	diags = resp.State.Set(ctx, &state)
	resp.Diagnostics.Append(diags...)
	if resp.Diagnostics.HasError() {
		return
	}
}

func (r *portResource) Update(ctx context.Context, req resource.UpdateRequest, resp *resource.UpdateResponse) {
	var plan, state singlePortResourceModel

	resp.Diagnostics.Append(req.Plan.Get(ctx, &plan)...)
	resp.Diagnostics.Append(req.State.Get(ctx, &state)...)

	if resp.Diagnostics.HasError() {
		return
	}

	// Check on changes
	var name, costCentre string
	var marketplaceVisibility bool
	if !plan.Name.Equal(state.Name) {
		name = plan.Name.ValueString()
	} else {
		name = state.Name.ValueString()
	}
	if !plan.CostCentre.Equal(state.CostCentre) {
		costCentre = plan.CostCentre.ValueString()
	} else {
		costCentre = state.CostCentre.ValueString()
	}
	if !plan.MarketplaceVisibility.Equal(state.MarketplaceVisibility) {
		marketplaceVisibility = plan.MarketplaceVisibility.ValueBool()
	} else {
		marketplaceVisibility = state.MarketplaceVisibility.ValueBool()
	}

	_, modifyErr := r.client.PortService.ModifyPort(ctx, &megaport.ModifyPortRequest{
		PortID:                plan.UID.ValueString(),
		Name:                  name,
		MarketplaceVisibility: &marketplaceVisibility,
		CostCentre:            costCentre,
		WaitForUpdate:         true,
<<<<<<< HEAD
		WaitForTime:           waitForTime,
=======
>>>>>>> d4901f95
	})
	if modifyErr != nil {
		resp.Diagnostics.AddError(
			"Error Updating port",
			"Could not update port with ID "+plan.UID.ValueString()+": "+modifyErr.Error(),
		)
		return
	}

	port, portErr := r.client.PortService.GetPort(ctx, plan.UID.ValueString())
	if portErr != nil {
		resp.Diagnostics.AddError(
			"Error Reading port",
			"Could not read port with ID "+plan.UID.ValueString()+": "+portErr.Error(),
		)
		return
	}

	// Update the state
	state.fromAPIPort(ctx, port)
	state.LastUpdated = types.StringValue(time.Now().Format(time.RFC850))

	// Set state to fully populated data
	diags := resp.State.Set(ctx, &state)
	resp.Diagnostics.Append(diags...)
	if resp.Diagnostics.HasError() {
		return
	}
}

// Delete deletes the resource and removes the Terraform state on success.
func (r *portResource) Delete(ctx context.Context, req resource.DeleteRequest, resp *resource.DeleteResponse) {

	// Retrieve values from state
	var state singlePortResourceModel
	diags := req.State.Get(ctx, &state)
	resp.Diagnostics.Append(diags...)
	if resp.Diagnostics.HasError() {
		return
	}

	// Delete existing order
	_, err := r.client.PortService.DeletePort(ctx, &megaport.DeletePortRequest{
		PortID:    state.UID.ValueString(),
		DeleteNow: true,
	})
	if err != nil {
		resp.Diagnostics.AddError(
			"Error Deleting port",
			"Could not delete port, unexpected error: "+err.Error(),
		)
		return
	}
}

// Configure adds the provider configured client to the resource.
func (r *portResource) Configure(_ context.Context, req resource.ConfigureRequest, resp *resource.ConfigureResponse) {
	if req.ProviderData == nil {
		return
	}

	client, ok := req.ProviderData.(*megaport.Client)
	if !ok {
		resp.Diagnostics.AddError(
			"Unexpected Data Source Configure Type",
			fmt.Sprintf("Expected *megaport.Client, got: %T. Please report this issue to the provider developers.", req.ProviderData),
		)

		return
	}

	r.client = client
}

func (r *portResource) ImportState(ctx context.Context, req resource.ImportStateRequest, resp *resource.ImportStateResponse) {

	resource.ImportStatePassthroughID(ctx, path.Root("product_uid"), req, resp)

	if resp.Diagnostics.HasError() {
		return
	}
}

func fromAPIPortInterface(ctx context.Context, p *megaport.PortInterface) (types.Object, diag.Diagnostics) {
	portInterfaceModel := &portInterfaceModel{
		Demarcation:  types.StringValue(p.Demarcation),
		Description:  types.StringValue(p.Description),
		ID:           types.Int64Value(int64(p.ID)),
		LOATemplate:  types.StringValue(p.LOATemplate),
		Media:        types.StringValue(p.Media),
		Name:         types.StringValue(p.Name),
		PortSpeed:    types.Int64Value(int64(p.PortSpeed)),
		ResourceName: types.StringValue(p.ResourceName),
		ResourceType: types.StringValue(p.ResourceType),
		Up:           types.Int64Value(int64(p.Up)),
	}
	portInterfaceObject, diags := types.ObjectValueFrom(ctx, portInterfaceAttrs, portInterfaceModel)
	return portInterfaceObject, diags
}<|MERGE_RESOLUTION|>--- conflicted
+++ resolved
@@ -622,11 +622,7 @@
 		CostCentre:            plan.CostCentre.ValueString(),
 		PromoCode:             plan.PromoCode.ValueString(),
 		WaitForProvision:      true,
-<<<<<<< HEAD
 		WaitForTime:           waitForTime,
-=======
-		WaitForTime:           10 * time.Minute,
->>>>>>> d4901f95
 	})
 	if err != nil {
 		resp.Diagnostics.AddError(
@@ -735,10 +731,7 @@
 		MarketplaceVisibility: &marketplaceVisibility,
 		CostCentre:            costCentre,
 		WaitForUpdate:         true,
-<<<<<<< HEAD
 		WaitForTime:           waitForTime,
-=======
->>>>>>> d4901f95
 	})
 	if modifyErr != nil {
 		resp.Diagnostics.AddError(
