--- conflicted
+++ resolved
@@ -57,19 +57,6 @@
 	// VXCResources          PortResources     `tfsdk:"resources"`
 }
 
-<<<<<<< HEAD
-// portInterfaceModel represents the interface associated with a Megaport Port.
-type portInterfaceModel struct {
-	Demarcation  types.String `tfsdk:"demarcation"`
-	Description  types.String `tfsdk:"description"`
-	ID           types.Int64    `tfsdk:"id"`
-	LOATemplate  types.String `tfsdk:"loa_template"`
-	Media        types.String `tfsdk:"media"`
-	Name         types.String `tfsdk:"name"`
-	PortSpeed    types.Int64    `tfsdk:"port_speed"`
-	ResourceName types.String `tfsdk:"resource_name"`
-	ResourceType types.String `tfsdk:"resource_type"`
-=======
 // portInterfaceModel represents a port interface
 type portInterfaceModel struct {
 	Demarcation  types.String 	`tfsdk:"demarcation"`
@@ -81,7 +68,6 @@
 	PortSpeed    types.Int64    `tfsdk:"port_speed"`
 	ResourceName types.String 	`tfsdk:"resource_name"`
 	ResourceType types.String 	`tfsdk:"resource_type"`
->>>>>>> fdf814c3
 	Up           types.Int64    `tfsdk:"up"`
 }
 
