package provider

import (
	"fmt"
	"testing"

	"github.com/hashicorp/terraform-plugin-testing/helper/resource"
	"github.com/hashicorp/terraform-plugin-testing/terraform"
	"github.com/stretchr/testify/suite"
)

type MCRProviderTestSuite ProviderTestSuite

func TestMCRProviderTestSuite(t *testing.T) {
	t.Parallel()
	suite.Run(t, new(MCRProviderTestSuite))
}

func (suite *MCRProviderTestSuite) TestAccMegaportMCR_Basic() {
	mcrName := RandomTestName()
	prefixFilterName := RandomTestName()
	prefixFilterName2 := RandomTestName()
	prefixFilterNameNew := RandomTestName()
	prefixFilterNameNew2 := RandomTestName()
	prefixFilterNameNew3 := RandomTestName()
	prefixFilterNameNew4 := RandomTestName()
	costCentreName := RandomTestName()
	mcrNameNew := RandomTestName()
	mcrNameNew2 := RandomTestName()
	costCentreNameNew := RandomTestName()
<<<<<<< HEAD
	resource.Test(suite.T(), resource.TestCase{
=======
	costCentreNameNew2 := RandomTestName()
	resource.Test(t, resource.TestCase{
>>>>>>> 6cf46825
		ProtoV6ProviderFactories: testAccProtoV6ProviderFactories,
		Steps: []resource.TestStep{
			{
				Config: providerConfig + fmt.Sprintf(`
				data "megaport_location" "bne_nxt1" {
					name = "NextDC B1"
				}
				  resource "megaport_mcr" "mcr" {
					product_name             = "%s"
					port_speed               = 1000
					location_id              = data.megaport_location.bne_nxt1.id
					contract_term_months     = 12
					cost_centre              = "%s"

					prefix_filter_lists = [
					{
						description     = "%s"
						address_family  = "IPv4"
						entries = [
						  {
							action  = "permit"
							prefix  = "10.0.1.0/24"
							ge      = 25
							le      = 32
						  },
						  {
							action  = "deny"
							prefix  = "10.0.2.0/24"
							ge      = 25
							le      = 27
						  }
						]
					  }, 
					  {
						description     = "%s"
						address_family  = "IPv4"
						entries = [
						  {
							action  = "permit"
							prefix  = "10.0.1.0/24"
							ge      = 26
							le      = 32
						  },
						  {
							action  = "deny"
							prefix  = "10.0.2.0/24"
							ge      = 24
							le      = 25
						  }
						]
					  }]
				  }
				  `, mcrName, costCentreName, prefixFilterName, prefixFilterName2),
				Check: resource.ComposeAggregateTestCheckFunc(
					resource.TestCheckResourceAttr("megaport_mcr.mcr", "product_name", mcrName),
					resource.TestCheckResourceAttr("megaport_mcr.mcr", "port_speed", "1000"),
					resource.TestCheckResourceAttr("megaport_mcr.mcr", "contract_term_months", "12"),
					resource.TestCheckResourceAttr("megaport_mcr.mcr", "marketplace_visibility", "false"),
					resource.TestCheckResourceAttr("megaport_mcr.mcr", "cost_centre", costCentreName),
					resource.TestCheckResourceAttrSet("megaport_mcr.mcr", "product_uid"),
					resource.TestCheckResourceAttrSet("megaport_mcr.mcr", "product_id"),
					resource.TestCheckResourceAttrSet("megaport_mcr.mcr", "provisioning_status"),
					resource.TestCheckResourceAttrSet("megaport_mcr.mcr", "create_date"),
					resource.TestCheckResourceAttrSet("megaport_mcr.mcr", "created_by"),
					resource.TestCheckResourceAttrSet("megaport_mcr.mcr", "location_id"),
					resource.TestCheckResourceAttrSet("megaport_mcr.mcr", "company_uid"),
					resource.TestCheckResourceAttr("megaport_mcr.mcr", "prefix_filter_lists.0.description", prefixFilterName),
					resource.TestCheckResourceAttr("megaport_mcr.mcr", "prefix_filter_lists.1.description", prefixFilterName2),
					resource.TestCheckResourceAttr("megaport_mcr.mcr", "prefix_filter_lists.#", "2"),
					resource.TestCheckResourceAttr("megaport_mcr.mcr", "prefix_filter_lists.0.entries.#", "2"),
					resource.TestCheckResourceAttr("megaport_mcr.mcr", "prefix_filter_lists.1.entries.#", "2"),
					resource.TestCheckResourceAttr("megaport_mcr.mcr", "prefix_filter_lists.0.entries.0.action", "permit"),
					resource.TestCheckResourceAttr("megaport_mcr.mcr", "prefix_filter_lists.0.entries.0.prefix", "10.0.1.0/24"),
					resource.TestCheckResourceAttr("megaport_mcr.mcr", "prefix_filter_lists.0.entries.0.ge", "25"),
					resource.TestCheckResourceAttr("megaport_mcr.mcr", "prefix_filter_lists.0.entries.0.le", "32"),
					resource.TestCheckResourceAttr("megaport_mcr.mcr", "prefix_filter_lists.0.entries.1.action", "deny"),
					resource.TestCheckResourceAttr("megaport_mcr.mcr", "prefix_filter_lists.0.entries.1.prefix", "10.0.2.0/24"),
					resource.TestCheckResourceAttr("megaport_mcr.mcr", "prefix_filter_lists.0.entries.1.ge", "25"),
					resource.TestCheckResourceAttr("megaport_mcr.mcr", "prefix_filter_lists.0.entries.1.le", "27"),
					resource.TestCheckResourceAttr("megaport_mcr.mcr", "prefix_filter_lists.1.entries.0.action", "permit"),
					resource.TestCheckResourceAttr("megaport_mcr.mcr", "prefix_filter_lists.1.entries.0.prefix", "10.0.1.0/24"),
					resource.TestCheckResourceAttr("megaport_mcr.mcr", "prefix_filter_lists.1.entries.0.ge", "26"),
					resource.TestCheckResourceAttr("megaport_mcr.mcr", "prefix_filter_lists.1.entries.0.le", "32"),
					resource.TestCheckResourceAttr("megaport_mcr.mcr", "prefix_filter_lists.1.entries.1.action", "deny"),
					resource.TestCheckResourceAttr("megaport_mcr.mcr", "prefix_filter_lists.1.entries.1.prefix", "10.0.2.0/24"),
					resource.TestCheckResourceAttr("megaport_mcr.mcr", "prefix_filter_lists.1.entries.1.ge", "24"),
					resource.TestCheckResourceAttr("megaport_mcr.mcr", "prefix_filter_lists.1.entries.1.le", "25"),
				),
			},
			// ImportState testing
			{
				ResourceName:                         "megaport_mcr.mcr",
				ImportState:                          true,
				ImportStateVerify:                    true,
				ImportStateVerifyIdentifierAttribute: "product_uid",
				ImportStateIdFunc: func(state *terraform.State) (string, error) {
					resourceName := "megaport_mcr.mcr"
					var rawState map[string]string
					for _, m := range state.Modules {
						if len(m.Resources) > 0 {
							if v, ok := m.Resources[resourceName]; ok {
								rawState = v.Primary.Attributes
							}
						}
					}
					return rawState["product_uid"], nil
				},
				ImportStateVerifyIgnore: []string{"last_updated", "contract_start_date", "contract_end_date", "live_date", "provisioning_status"},
			},
			// Update Test 1
			{
				Config: providerConfig + fmt.Sprintf(`
				data "megaport_location" "bne_nxt1" {
					name = "NextDC B1"
				}
				  resource "megaport_mcr" "mcr" {
					product_name             = "%s"
					port_speed               = 1000
					location_id              = data.megaport_location.bne_nxt1.id
					contract_term_months     = 12
					cost_centre              = "%s"

					prefix_filter_lists = [
					{
						description     = "%s"
						address_family  = "IPv4"
						entries = [
						  {
							action  = "permit"
							prefix  = "10.0.1.0/24"
							ge      = 24
							le      = 32
						  },
						  {
							action  = "deny"
							prefix  = "10.0.2.0/24"
							ge      = 25
							le      = 29
						  }
						]
					  }, 
					  {
						description     = "%s"
						address_family  = "IPv4"
						entries = [
						  {
							action  = "permit"
							prefix  = "10.0.1.0/24"
							ge      = 25
							le      = 32
						  },
						  {
							action  = "deny"
							prefix  = "10.0.2.0/24"
							ge      = 24
							le      = 26
						  }
						]
					  },
					  {
						description     = "%s"
						address_family  = "IPv4"
						entries = [
						  {
							action  = "permit"
							prefix  = "10.0.1.0/24"
							ge      = 24
							le      = 24
						  },
						  {
							action  = "deny"
							prefix  = "10.0.2.0/24"
							ge      = 27
							le      = 32
						  }
						]
					  }]
				  }
				  `, mcrName, costCentreName, prefixFilterNameNew, prefixFilterNameNew2, prefixFilterNameNew3),
				Check: resource.ComposeAggregateTestCheckFunc(
					resource.TestCheckResourceAttr("megaport_mcr.mcr", "product_name", mcrName),
					resource.TestCheckResourceAttr("megaport_mcr.mcr", "port_speed", "1000"),
					resource.TestCheckResourceAttr("megaport_mcr.mcr", "contract_term_months", "12"),
					resource.TestCheckResourceAttr("megaport_mcr.mcr", "marketplace_visibility", "false"),
					resource.TestCheckResourceAttr("megaport_mcr.mcr", "cost_centre", costCentreName),
					resource.TestCheckResourceAttrSet("megaport_mcr.mcr", "product_uid"),
					resource.TestCheckResourceAttrSet("megaport_mcr.mcr", "product_id"),
					resource.TestCheckResourceAttrSet("megaport_mcr.mcr", "provisioning_status"),
					resource.TestCheckResourceAttrSet("megaport_mcr.mcr", "create_date"),
					resource.TestCheckResourceAttrSet("megaport_mcr.mcr", "created_by"),
					resource.TestCheckResourceAttrSet("megaport_mcr.mcr", "location_id"),
					resource.TestCheckResourceAttrSet("megaport_mcr.mcr", "company_uid"),
					resource.TestCheckResourceAttr("megaport_mcr.mcr", "prefix_filter_lists.#", "3"),
					resource.TestCheckResourceAttr("megaport_mcr.mcr", "prefix_filter_lists.0.description", prefixFilterNameNew),
					resource.TestCheckResourceAttr("megaport_mcr.mcr", "prefix_filter_lists.1.description", prefixFilterNameNew2),
					resource.TestCheckResourceAttr("megaport_mcr.mcr", "prefix_filter_lists.2.description", prefixFilterNameNew3),
					resource.TestCheckResourceAttr("megaport_mcr.mcr", "prefix_filter_lists.0.entries.#", "2"),
					resource.TestCheckResourceAttr("megaport_mcr.mcr", "prefix_filter_lists.1.entries.#", "2"),
					resource.TestCheckResourceAttr("megaport_mcr.mcr", "prefix_filter_lists.0.entries.0.action", "permit"),
					resource.TestCheckResourceAttr("megaport_mcr.mcr", "prefix_filter_lists.0.entries.0.prefix", "10.0.1.0/24"),
					resource.TestCheckResourceAttr("megaport_mcr.mcr", "prefix_filter_lists.0.entries.0.ge", "24"),
					resource.TestCheckResourceAttr("megaport_mcr.mcr", "prefix_filter_lists.0.entries.0.le", "32"),
					resource.TestCheckResourceAttr("megaport_mcr.mcr", "prefix_filter_lists.0.entries.1.action", "deny"),
					resource.TestCheckResourceAttr("megaport_mcr.mcr", "prefix_filter_lists.0.entries.1.prefix", "10.0.2.0/24"),
					resource.TestCheckResourceAttr("megaport_mcr.mcr", "prefix_filter_lists.0.entries.1.ge", "25"),
					resource.TestCheckResourceAttr("megaport_mcr.mcr", "prefix_filter_lists.0.entries.1.le", "29"),
					resource.TestCheckResourceAttr("megaport_mcr.mcr", "prefix_filter_lists.1.entries.0.action", "permit"),
					resource.TestCheckResourceAttr("megaport_mcr.mcr", "prefix_filter_lists.1.entries.0.prefix", "10.0.1.0/24"),
					resource.TestCheckResourceAttr("megaport_mcr.mcr", "prefix_filter_lists.1.entries.0.ge", "25"),
					resource.TestCheckResourceAttr("megaport_mcr.mcr", "prefix_filter_lists.1.entries.0.le", "32"),
					resource.TestCheckResourceAttr("megaport_mcr.mcr", "prefix_filter_lists.1.entries.1.action", "deny"),
					resource.TestCheckResourceAttr("megaport_mcr.mcr", "prefix_filter_lists.1.entries.1.prefix", "10.0.2.0/24"),
					resource.TestCheckResourceAttr("megaport_mcr.mcr", "prefix_filter_lists.1.entries.1.ge", "24"),
					resource.TestCheckResourceAttr("megaport_mcr.mcr", "prefix_filter_lists.1.entries.1.le", "26"),
					resource.TestCheckResourceAttr("megaport_mcr.mcr", "prefix_filter_lists.2.entries.0.action", "permit"),
					resource.TestCheckResourceAttr("megaport_mcr.mcr", "prefix_filter_lists.2.entries.0.prefix", "10.0.1.0/24"),
					resource.TestCheckResourceAttr("megaport_mcr.mcr", "prefix_filter_lists.2.entries.0.ge", "24"),
					resource.TestCheckResourceAttr("megaport_mcr.mcr", "prefix_filter_lists.2.entries.0.le", "24"),
					resource.TestCheckResourceAttr("megaport_mcr.mcr", "prefix_filter_lists.2.entries.1.action", "deny"),
					resource.TestCheckResourceAttr("megaport_mcr.mcr", "prefix_filter_lists.2.entries.1.prefix", "10.0.2.0/24"),
					resource.TestCheckResourceAttr("megaport_mcr.mcr", "prefix_filter_lists.2.entries.1.ge", "27"),
					resource.TestCheckResourceAttr("megaport_mcr.mcr", "prefix_filter_lists.2.entries.1.le", "32"),
				),
			},
			// Update Test 2
			{
				Config: providerConfig + fmt.Sprintf(`
				data "megaport_location" "bne_nxt1" {
					name = "NextDC B1"
				}
				  resource "megaport_mcr" "mcr" {
					product_name             = "%s"
					port_speed               = 1000
					location_id              = data.megaport_location.bne_nxt1.id
					contract_term_months     = 12
					cost_centre              = "%s"

					prefix_filter_lists = [{
						description     = "%s"
						address_family  = "IPv4"
						entries = [
						  {
							action  = "permit"
							prefix  = "10.0.1.0/24"
							ge      = 28
							le      = 32
						  }
						]
					  }]
				  }
				  `, mcrNameNew, costCentreNameNew, prefixFilterNameNew4),
				Check: resource.ComposeAggregateTestCheckFunc(
					resource.TestCheckResourceAttr("megaport_mcr.mcr", "product_name", mcrNameNew),
					resource.TestCheckResourceAttr("megaport_mcr.mcr", "port_speed", "1000"),
					resource.TestCheckResourceAttr("megaport_mcr.mcr", "contract_term_months", "12"),
					resource.TestCheckResourceAttr("megaport_mcr.mcr", "cost_centre", costCentreNameNew),
					resource.TestCheckResourceAttrSet("megaport_mcr.mcr", "product_uid"),
					resource.TestCheckResourceAttrSet("megaport_mcr.mcr", "product_id"),
					resource.TestCheckResourceAttrSet("megaport_mcr.mcr", "provisioning_status"),
					resource.TestCheckResourceAttrSet("megaport_mcr.mcr", "create_date"),
					resource.TestCheckResourceAttrSet("megaport_mcr.mcr", "created_by"),
					resource.TestCheckResourceAttrSet("megaport_mcr.mcr", "location_id"),
					resource.TestCheckResourceAttrSet("megaport_mcr.mcr", "company_uid"),
					resource.TestCheckResourceAttr("megaport_mcr.mcr", "prefix_filter_lists.0.description", prefixFilterNameNew4),
					resource.TestCheckResourceAttr("megaport_mcr.mcr", "prefix_filter_lists.#", "1"),
					resource.TestCheckResourceAttr("megaport_mcr.mcr", "prefix_filter_lists.0.entries.#", "1"),
					resource.TestCheckResourceAttr("megaport_mcr.mcr", "prefix_filter_lists.0.entries.0.action", "permit"),
					resource.TestCheckResourceAttr("megaport_mcr.mcr", "prefix_filter_lists.0.entries.0.prefix", "10.0.1.0/24"),
					resource.TestCheckResourceAttr("megaport_mcr.mcr", "prefix_filter_lists.0.entries.0.ge", "28"),
					resource.TestCheckResourceAttr("megaport_mcr.mcr", "prefix_filter_lists.0.entries.0.le", "32"),
				),
			},
			// Update Test 3
			{
				Config: providerConfig + fmt.Sprintf(`
				data "megaport_location" "bne_nxt1" {
					name = "NextDC B1"
				}
				  resource "megaport_mcr" "mcr" {
					product_name             = "%s"
					port_speed               = 1000
					location_id              = data.megaport_location.bne_nxt1.id
					contract_term_months     = 12
					cost_centre              = "%s"

					prefix_filter_lists = []
				  }
				  `, mcrNameNew2, costCentreNameNew2),
				Check: resource.ComposeAggregateTestCheckFunc(
					resource.TestCheckResourceAttr("megaport_mcr.mcr", "product_name", mcrNameNew2),
					resource.TestCheckResourceAttr("megaport_mcr.mcr", "port_speed", "1000"),
					resource.TestCheckResourceAttr("megaport_mcr.mcr", "contract_term_months", "12"),
					resource.TestCheckResourceAttr("megaport_mcr.mcr", "cost_centre", costCentreNameNew2),
					resource.TestCheckResourceAttrSet("megaport_mcr.mcr", "product_uid"),
					resource.TestCheckResourceAttrSet("megaport_mcr.mcr", "product_id"),
					resource.TestCheckResourceAttrSet("megaport_mcr.mcr", "provisioning_status"),
					resource.TestCheckResourceAttrSet("megaport_mcr.mcr", "create_date"),
					resource.TestCheckResourceAttrSet("megaport_mcr.mcr", "created_by"),
					resource.TestCheckResourceAttrSet("megaport_mcr.mcr", "location_id"),
					resource.TestCheckResourceAttrSet("megaport_mcr.mcr", "company_uid"),
					resource.TestCheckResourceAttr("megaport_mcr.mcr", "prefix_filter_lists.#", "0"),
				),
			},
		},
	})
}<|MERGE_RESOLUTION|>--- conflicted
+++ resolved
@@ -28,12 +28,8 @@
 	mcrNameNew := RandomTestName()
 	mcrNameNew2 := RandomTestName()
 	costCentreNameNew := RandomTestName()
-<<<<<<< HEAD
+	costCentreNameNew2 := RandomTestName()
 	resource.Test(suite.T(), resource.TestCase{
-=======
-	costCentreNameNew2 := RandomTestName()
-	resource.Test(t, resource.TestCase{
->>>>>>> 6cf46825
 		ProtoV6ProviderFactories: testAccProtoV6ProviderFactories,
 		Steps: []resource.TestStep{
 			{
