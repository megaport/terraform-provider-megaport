package provider

import (
	"fmt"
	"testing"

	"github.com/hashicorp/terraform-plugin-testing/helper/resource"
	"github.com/hashicorp/terraform-plugin-testing/terraform"
	"github.com/stretchr/testify/suite"
)

type VXCBasicProviderTestSuite ProviderTestSuite
type VXCWithCSPsProviderTestSuite ProviderTestSuite

func TestVXCBasicProviderTestSuite(t *testing.T) {
	t.Parallel()
	suite.Run(t, new(VXCBasicProviderTestSuite))
}

func (suite *VXCBasicProviderTestSuite) TestAccMegaportVXC_Basic() {
	portName1 := RandomTestName()
	portName2 := RandomTestName()
	portName3 := RandomTestName()
	portName4 := RandomTestName()
	vxcName := RandomTestName()
	vxcNameNew := RandomTestName()
	costCentreNew := RandomTestName()

	resource.Test(suite.T(), resource.TestCase{
		ProtoV6ProviderFactories: testAccProtoV6ProviderFactories,
		Steps: []resource.TestStep{
			{
				Config: providerConfig + fmt.Sprintf(`
				data "megaport_location" "loc" {
					name = "NextDC B1"
				}
					resource "megaport_port" "port_1" {
                    product_name  = "%s"
                    port_speed  = 1000
                    location_id = data.megaport_location.loc.id
                    contract_term_months        = 12
					marketplace_visibility = false
                  }
                  resource "megaport_port" "port_2" {
                    product_name  = "%s"
                    port_speed  = 1000
                    location_id = data.megaport_location.loc.id
                    contract_term_months        = 12
					marketplace_visibility = false
                  }
				  resource "megaport_port" "port_3" {
                    product_name  = "%s"
                    port_speed  = 1000
                    location_id = data.megaport_location.loc.id
                    contract_term_months        = 12
					marketplace_visibility = false
                  }
                  resource "megaport_port" "port_4" {
                    product_name  = "%s"
                    port_speed  = 1000
                    location_id = data.megaport_location.loc.id
                    contract_term_months        = 12
					marketplace_visibility = false
                  }
                  resource "megaport_vxc" "vxc" {
                    product_name   = "%s"
                    rate_limit = 1000
                    contract_term_months = 12

                    a_end = {
                        requested_product_uid = megaport_port.port_1.product_uid
                    }

                    b_end = {
                        requested_product_uid = megaport_port.port_2.product_uid
                    }
                  }
                  `, portName1, portName2, portName3, portName4, vxcName),
				Check: resource.ComposeAggregateTestCheckFunc(
					resource.TestCheckResourceAttr("megaport_port.port_1", "product_name", portName1),
					resource.TestCheckResourceAttr("megaport_port.port_1", "port_speed", "1000"),
					resource.TestCheckResourceAttr("megaport_port.port_1", "contract_term_months", "12"),
					resource.TestCheckResourceAttr("megaport_port.port_1", "marketplace_visibility", "false"),
					resource.TestCheckResourceAttrSet("megaport_port.port_1", "product_uid"),
					resource.TestCheckResourceAttr("megaport_port.port_2", "product_name", portName2),
					resource.TestCheckResourceAttr("megaport_port.port_2", "port_speed", "1000"),
					resource.TestCheckResourceAttr("megaport_port.port_2", "contract_term_months", "12"),
					resource.TestCheckResourceAttr("megaport_port.port_2", "marketplace_visibility", "false"),
					resource.TestCheckResourceAttrSet("megaport_port.port_2", "product_uid"),
					resource.TestCheckResourceAttr("megaport_port.port_3", "product_name", portName3),
					resource.TestCheckResourceAttr("megaport_port.port_3", "port_speed", "1000"),
					resource.TestCheckResourceAttr("megaport_port.port_3", "contract_term_months", "12"),
					resource.TestCheckResourceAttr("megaport_port.port_3", "marketplace_visibility", "false"),
					resource.TestCheckResourceAttrSet("megaport_port.port_3", "product_uid"),
					resource.TestCheckResourceAttr("megaport_port.port_4", "product_name", portName4),
					resource.TestCheckResourceAttr("megaport_port.port_4", "port_speed", "1000"),
					resource.TestCheckResourceAttr("megaport_port.port_4", "contract_term_months", "12"),
					resource.TestCheckResourceAttr("megaport_port.port_4", "marketplace_visibility", "false"),
					resource.TestCheckResourceAttrSet("megaport_port.port_4", "product_uid"),
					resource.TestCheckResourceAttr("megaport_vxc.vxc", "product_name", vxcName),
					resource.TestCheckResourceAttr("megaport_vxc.vxc", "rate_limit", "1000"),
					resource.TestCheckResourceAttr("megaport_vxc.vxc", "contract_term_months", "12"),
					resource.TestCheckResourceAttrSet("megaport_vxc.vxc", "product_uid"),
				),
			},
			// ImportState testing
			{
				ResourceName:                         "megaport_vxc.vxc",
				ImportState:                          true,
				ImportStateVerify:                    true,
				ImportStateVerifyIdentifierAttribute: "product_uid",
				ImportStateIdFunc: func(state *terraform.State) (string, error) {
					resourceName := "megaport_vxc.vxc"
					var rawState map[string]string
					for _, m := range state.Modules {
						if len(m.Resources) > 0 {
							if v, ok := m.Resources[resourceName]; ok {
								rawState = v.Primary.Attributes
							}
						}
					}
					return rawState["product_uid"], nil
				},
				ImportStateVerifyIgnore: []string{"last_updated", "a_end_partner_config", "b_end_partner_config", "a_end", "b_end", "contract_start_date", "contract_end_date", "live_date", "resources", "provisioning_status"},
			},
			// Update Tests
			{
				Config: providerConfig + fmt.Sprintf(`
				data "megaport_location" "loc" {
					name = "NextDC B1"
				}
					resource "megaport_port" "port_1" {
			        product_name  = "%s"
			        port_speed  = 1000
			        location_id = data.megaport_location.loc.id
			        contract_term_months        = 12
					cost_centre = "test"
					marketplace_visibility = false
			      }
			      resource "megaport_port" "port_2" {
			        product_name  = "%s"
			        port_speed  = 1000
			        location_id = data.megaport_location.loc.id
			        contract_term_months        = 12
					cost_centre = "test"
					marketplace_visibility = false
			      }
				  resource "megaport_port" "port_3" {
                    product_name  = "%s"
                    port_speed  = 1000
                    location_id = data.megaport_location.loc.id
                    contract_term_months        = 12
					marketplace_visibility = false
                  }
                  resource "megaport_port" "port_4" {
                    product_name  = "%s"
                    port_speed  = 1000
                    location_id = data.megaport_location.loc.id
                    contract_term_months        = 12
					marketplace_visibility = false
                  }
			      resource "megaport_vxc" "vxc" {
			        product_name   = "%s"
			        rate_limit = 1000
					contract_term_months = 12

			        a_end = {
			            requested_product_uid = megaport_port.port_3.product_uid
			        }

			        b_end = {
			            requested_product_uid = megaport_port.port_4.product_uid
			        }
			      }
			      `, portName1, portName2, portName3, portName4, vxcName),
				Check: resource.ComposeAggregateTestCheckFunc(
					resource.TestCheckResourceAttr("megaport_port.port_1", "product_name", portName1),
					resource.TestCheckResourceAttr("megaport_port.port_1", "port_speed", "1000"),
					resource.TestCheckResourceAttr("megaport_port.port_1", "contract_term_months", "12"),
					resource.TestCheckResourceAttr("megaport_port.port_1", "marketplace_visibility", "false"),
					resource.TestCheckResourceAttrSet("megaport_port.port_1", "product_uid"),
					resource.TestCheckResourceAttr("megaport_port.port_2", "product_name", portName2),
					resource.TestCheckResourceAttr("megaport_port.port_2", "port_speed", "1000"),
					resource.TestCheckResourceAttr("megaport_port.port_2", "contract_term_months", "12"),
					resource.TestCheckResourceAttr("megaport_port.port_2", "marketplace_visibility", "false"),
					resource.TestCheckResourceAttrSet("megaport_port.port_2", "product_uid"),
					resource.TestCheckResourceAttr("megaport_port.port_3", "product_name", portName3),
					resource.TestCheckResourceAttr("megaport_port.port_3", "port_speed", "1000"),
					resource.TestCheckResourceAttr("megaport_port.port_3", "contract_term_months", "12"),
					resource.TestCheckResourceAttr("megaport_port.port_3", "marketplace_visibility", "false"),
					resource.TestCheckResourceAttrSet("megaport_port.port_3", "product_uid"),
					resource.TestCheckResourceAttr("megaport_port.port_4", "product_name", portName4),
					resource.TestCheckResourceAttr("megaport_port.port_4", "port_speed", "1000"),
					resource.TestCheckResourceAttr("megaport_port.port_4", "contract_term_months", "12"),
					resource.TestCheckResourceAttr("megaport_port.port_4", "marketplace_visibility", "false"),
					resource.TestCheckResourceAttrSet("megaport_port.port_4", "product_uid"),
					resource.TestCheckResourceAttr("megaport_vxc.vxc", "product_name", vxcName),
					resource.TestCheckResourceAttr("megaport_vxc.vxc", "rate_limit", "1000"),
					resource.TestCheckResourceAttr("megaport_vxc.vxc", "contract_term_months", "12"),
					resource.TestCheckResourceAttrSet("megaport_vxc.vxc", "product_uid"),
				),
			},
			// Update Tests
			{
				Config: providerConfig + fmt.Sprintf(`
				data "megaport_location" "loc" {
					name = "NextDC B1"
				}
					resource "megaport_port" "port_1" {
			        product_name  = "%s"
			        port_speed  = 1000
			        location_id = data.megaport_location.loc.id
			        contract_term_months        = 12
					cost_centre = "test"
					marketplace_visibility = false
			      }
			      resource "megaport_port" "port_2" {
			        product_name  = "%s"
			        port_speed  = 1000
			        location_id = data.megaport_location.loc.id
			        contract_term_months        = 12
					cost_centre = "test"
					marketplace_visibility = false
			      }
				  resource "megaport_port" "port_3" {
                    product_name  = "%s"
                    port_speed  = 1000
                    location_id = data.megaport_location.loc.id
                    contract_term_months        = 12
					marketplace_visibility = false
                  }
                  resource "megaport_port" "port_4" {
                    product_name  = "%s"
                    port_speed  = 1000
                    location_id = data.megaport_location.loc.id
                    contract_term_months        = 12
					marketplace_visibility = false
                  }
			      resource "megaport_vxc" "vxc" {
			        product_name   = "%s"
			        rate_limit = 500
					contract_term_months = 12
					cost_centre = "%s"

			        a_end = {
			            requested_product_uid = megaport_port.port_3.product_uid
			        }

			        b_end = {
			            requested_product_uid = megaport_port.port_4.product_uid
			        }
			      }
			      `, portName1, portName2, portName3, portName4, vxcNameNew, costCentreNew),
				Check: resource.ComposeAggregateTestCheckFunc(
					resource.TestCheckResourceAttr("megaport_port.port_1", "product_name", portName1),
					resource.TestCheckResourceAttr("megaport_port.port_1", "port_speed", "1000"),
					resource.TestCheckResourceAttr("megaport_port.port_1", "contract_term_months", "12"),
					resource.TestCheckResourceAttr("megaport_port.port_1", "marketplace_visibility", "false"),
					resource.TestCheckResourceAttrSet("megaport_port.port_1", "product_uid"),
					resource.TestCheckResourceAttr("megaport_port.port_2", "product_name", portName2),
					resource.TestCheckResourceAttr("megaport_port.port_2", "port_speed", "1000"),
					resource.TestCheckResourceAttr("megaport_port.port_2", "contract_term_months", "12"),
					resource.TestCheckResourceAttr("megaport_port.port_2", "marketplace_visibility", "false"),
					resource.TestCheckResourceAttrSet("megaport_port.port_2", "product_uid"),
					resource.TestCheckResourceAttr("megaport_port.port_3", "product_name", portName3),
					resource.TestCheckResourceAttr("megaport_port.port_3", "port_speed", "1000"),
					resource.TestCheckResourceAttr("megaport_port.port_3", "contract_term_months", "12"),
					resource.TestCheckResourceAttr("megaport_port.port_3", "marketplace_visibility", "false"),
					resource.TestCheckResourceAttrSet("megaport_port.port_3", "product_uid"),
					resource.TestCheckResourceAttr("megaport_port.port_4", "product_name", portName4),
					resource.TestCheckResourceAttr("megaport_port.port_4", "port_speed", "1000"),
					resource.TestCheckResourceAttr("megaport_port.port_4", "contract_term_months", "12"),
					resource.TestCheckResourceAttr("megaport_port.port_4", "marketplace_visibility", "false"),
					resource.TestCheckResourceAttrSet("megaport_port.port_4", "product_uid"),
					resource.TestCheckResourceAttr("megaport_vxc.vxc", "product_name", vxcNameNew),
					resource.TestCheckResourceAttr("megaport_vxc.vxc", "cost_centre", costCentreNew),
					resource.TestCheckResourceAttr("megaport_vxc.vxc", "rate_limit", "500"),
					resource.TestCheckResourceAttr("megaport_vxc.vxc", "contract_term_months", "12"),
					resource.TestCheckResourceAttrSet("megaport_vxc.vxc", "product_uid"),
				),
			},
		},
	})
}

func TestVXCWithCSPsProviderTestSuiteProviderTestSuite(t *testing.T) {
	t.Parallel()
	suite.Run(t, new(VXCWithCSPsProviderTestSuite))
}

func (suite *VXCWithCSPsProviderTestSuite) TestAccMegaportMCRVXCWithCSPs_Basic() {
	mcrName := RandomTestName()
	vxcName1 := RandomTestName()
	vxcName2 := RandomTestName()
	vxcName3 := RandomTestName()
	resource.Test(suite.T(), resource.TestCase{
		ProtoV6ProviderFactories: testAccProtoV6ProviderFactories,
		Steps: []resource.TestStep{
			{
				Config: providerConfig + fmt.Sprintf(`
				data "megaport_location" "bne_nxt1" {
                    name    = "NextDC B1"
                  }

                  data "megaport_location" "syd_gs" {
                    name = "Global Switch Sydney West"
                  }

                  data "megaport_partner" "aws_port" {
                    connect_type = "AWS"
                    company_name = "AWS"
                    product_name = "Asia Pacific (Sydney) (ap-southeast-2)"
                    location_id  = data.megaport_location.syd_gs.id
                  }

                  resource "megaport_mcr" "mcr" {
                    product_name    = "%s"
                    location_id = data.megaport_location.bne_nxt1.id
                    marketplace_visibility = false
                    contract_term_months = 1
                    port_speed = 5000
                    asn = 64555
                  }

                  resource "megaport_vxc" "aws_vxc" {
                    product_name   = "%s"
                    rate_limit = 1000
                    contract_term_months = 1

                    a_end = {
                      requested_product_uid = megaport_mcr.mcr.product_uid
                      ordered_vlan = 2191
                    }

                    b_end = {
                        requested_product_uid = data.megaport_partner.aws_port.product_uid
                    }

                    b_end_partner_config = {
                        partner = "aws"
                        aws_config = {
                            name = "%s"
                            asn = 64550
                            type = "private"
                            connect_type = "AWS"
                            amazon_asn = 64551
                            owner_account = "123456789012"
                        }
                    }
                  }

                  resource "megaport_vxc" "gcp_vxc" {
                    product_name   = "%s"
                    rate_limit = 1000
                    contract_term_months = 1

                    a_end = {
                      requested_product_uid = megaport_mcr.mcr.product_uid
                      ordered_vlan = 182
                    }

                    b_end = {}

                    b_end_partner_config = {
                        partner = "google"
                        google_config = {
                            pairing_key = "7e51371e-72a3-40b5-b844-2e3efefaee59/australia-southeast1/2"
                        }
                    }
                  }

                  resource "megaport_vxc" "azure_vxc" {
                    product_name   = "%s"
                    rate_limit = 200
                    contract_term_months = 1

                    a_end = {
                      requested_product_uid = megaport_mcr.mcr.product_uid
                      ordered_vlan = 0
                    }

                    b_end = {}

                    b_end_partner_config = {
                        partner = "azure"
                        azure_config = {
                            service_key = "1b2329a5-56dc-45d0-8a0d-87b706297777"
                        }
                    }
                  }
                  `, mcrName, vxcName1, vxcName1, vxcName2, vxcName3),
				Check: resource.ComposeAggregateTestCheckFunc(
					resource.TestCheckResourceAttrSet("megaport_vxc.aws_vxc", "product_uid"),
					resource.TestCheckResourceAttrSet("megaport_vxc.azure_vxc", "product_uid"),
				),
			},
		},
	})
}

func (suite *VXCWithCSPsProviderTestSuite) TestAccMegaportMCRVXCWithBGP_Basic() {
	mcrName := RandomTestName()
	vxcName1 := RandomTestName()
	prefixFilterListName := RandomTestName()
	resource.Test(suite.T(), resource.TestCase{
		ProtoV6ProviderFactories: testAccProtoV6ProviderFactories,
		Steps: []resource.TestStep{
			{
				Config: providerConfig + fmt.Sprintf(`
				data "megaport_location" "bne_nxt1" {
					name = "NextDC B1"
				  }

				  data "megaport_location" "syd_ndc" {
					name = "NextDC C1"
				  }

				  data "megaport_partner" "aws_port" {
					connect_type = "AWS"
					company_name = "AWS"
					product_name = "Asia Pacific (Sydney) (ap-southeast-2)"
					location_id  = data.megaport_location.syd_ndc.id
				  }

				  resource "megaport_mcr" "mcr" {
					product_name            = "%s"
					location_id             = data.megaport_location.bne_nxt1.id
					marketplace_visibility  = false
					contract_term_months    = 1
					port_speed              = 5000
					asn                     = 64555

					prefix_filter_list = {
					  description     = "%s"
					  address_family  = "IPv4"
					  entries = [
						{
						  action  = "permit"
						  prefix  = "10.0.1.0/24"
						  ge      = 24
						  le      = 24
						},
						{
						  action  = "deny"
						  prefix  = "10.0.2.0/24"
						  ge      = 24
						  le      = 24
						}
					  ]
					}
				  }

				  resource "megaport_vxc" "aws_vxc" {
					product_name           = "%s"
					rate_limit             = 1000
					contract_term_months   = 1

					a_end = {
                      requested_product_uid = megaport_mcr.mcr.product_uid
					  ordered_vlan = 0
					}

					a_end_partner_config = {
					  partner = "a-end"
					  partner_a_end_config = {
						interfaces = [{
							ip_addresses     = ["10.0.0.1/30"]
							nat_ip_addresses = ["10.0.0.1"]
						  bfd = {
							tx_interval   = 500
							rx_interval   = 400
							multiplier    = 5
						  }
						  bgp_connections = [
							{
							  peer_asn          = 64512
							  local_ip_address  = "10.0.0.1"
							  peer_ip_address   = "10.0.0.2"
							  password          = "notARealPassword"
							  shutdown          = false
							  description       = "BGP Connection 1"
							  med_in            = 100
							  med_out           = 100
							  bfd_enabled       = true
							  export_policy     = "deny"
							  permit_export_to = ["10.0.1.2"]
							  import_white_list = "%s"
							}
						  ]
						}]
					  }
					}

					b_end = {
					  requested_product_uid = data.megaport_partner.aws_port.product_uid
					}

					b_end_partner_config = {
					  partner = "aws"
					  aws_config = {
						name            = "%s"
						asn             = 64550
						type            = "private"
						connect_type    = "AWSHC"
						amazon_asn      = 64551
						owner_account   = "684021030471"
					  }
					}
				  }
                  `, mcrName, prefixFilterListName, vxcName1, prefixFilterListName, vxcName1),
				Check: resource.ComposeAggregateTestCheckFunc(
					resource.TestCheckResourceAttrSet("megaport_vxc.aws_vxc", "product_uid"),
				),
			},
		},
	})
}

<<<<<<< HEAD
func (suite *VXCWithCSPsProviderTestSuite) TestFullEcosystem() {
=======
func TestMVE_TransitVXC(t *testing.T) {
	portName := RandomTestName()
	costCentreName := RandomTestName()
	mveName := RandomTestName()
	transitVXCName := RandomTestName()

	resource.Test(t, resource.TestCase{
		ProtoV6ProviderFactories: testAccProtoV6ProviderFactories,
		Steps: []resource.TestStep{
			{
				Config: providerConfig + fmt.Sprintf(`
				data "megaport_location" "bne_nxt1" {
					name = "NextDC B1"
				  }
				  
				  data "megaport_location" "syd_gs" {
					name = "Global Switch Sydney West"
				  }
				  
				  resource "megaport_port" "port" {
					product_name           = "%s"
					port_speed             = 1000
					location_id            = data.megaport_location.bne_nxt1.id
					contract_term_months   = 12
					marketplace_visibility = true
					cost_centre            = "%s"
				  }
				  
				  data "megaport_partner" "internet_port" {
					connect_type  = "TRANSIT"
					company_name  = "Networks"
					product_name  = "Megaport Internet"
					location_id   = data.megaport_location.syd_gs.id
				  }
				  
				  resource "megaport_mve" "mve" {
					product_name           = "%s"
					location_id            = data.megaport_location.bne_nxt1.id
					contract_term_months   = 1
				  
					vnics = [
					  {
						description = "Data Plane"
					  },
					  {
						description = "Management Plane"
					  },
					  {
						description = "Control Plane"
					  }
					]
				  
					vendor_config = {
					  vendor        = "aruba"
					  product_size  = "MEDIUM"
					  image_id      = 23
					  account_name  = "%s"
					  account_key   = "%s"
					  system_tag    = "Preconfiguration-aruba-test-1"
					}
				  }
				  
				  resource "megaport_vxc" "transit_vxc" {
					product_name         = "%s"
					rate_limit           = 100
					contract_term_months = 1
					
					a_end = {
					  requested_product_uid = megaport_mve.mve.product_uid
					  vnic_index            = 2
					}
				  
					b_end = {
					  requested_product_uid = data.megaport_partner.internet_port.product_uid
					}
					
					b_end_partner_config = {
					  partner = "transit"
					}
				  }				  
                  `, portName, costCentreName, mveName, mveName, mveName, transitVXCName),
				Check: resource.ComposeAggregateTestCheckFunc(
					resource.TestCheckResourceAttrSet("megaport_vxc.transit_vxc", "product_uid"),
				),
			},
		},
	})
}

func TestMVE_AWS_VXC(t *testing.T) {
	portName := RandomTestName()
	costCentreName := RandomTestName()
	mveName := RandomTestName()
	awsVXCName := RandomTestName()

	resource.Test(t, resource.TestCase{
		ProtoV6ProviderFactories: testAccProtoV6ProviderFactories,
		Steps: []resource.TestStep{
			{
				Config: providerConfig + fmt.Sprintf(`
				data "megaport_location" "bne_nxt1" {
					name = "NextDC B1"
				  }

				  data "megaport_location" "bne_nxt2" {
					name = "NextDC B2"
				  }

				  data "megaport_location" "syd_gs" {
					name = "Global Switch Sydney West"
				  }

				  data "megaport_partner" "aws_port" {
					connect_type = "AWS"
					company_name = "AWS"
					product_name = "Asia Pacific (Sydney) (ap-southeast-2)"
					location_id  = data.megaport_location.syd_gs.id
				  }

				  resource "megaport_port" "port" {
					product_name            = "%s"
					port_speed              = 1000
					location_id             = data.megaport_location.bne_nxt1.id
					contract_term_months    = 12
					marketplace_visibility  = true
					cost_centre = "%s"
				  }

				resource "megaport_mve" "mve" {
                    product_name  = "%s"
                    location_id = data.megaport_location.bne_nxt1.id
                    contract_term_months        = 1

					vnics = [
						{
							description = "to_aws"
						},
						{
								description = "to_port"
						},
					]

                    vendor_config = {
                        vendor = "aruba"
                        product_size = "MEDIUM"
                        image_id = 23
						account_name = "%s"
						account_key = "%s"
						system_tag = "Preconfiguration-aruba-test-1"
                    }
                  }

				  resource "megaport_vxc" "aws_vxc" {
					product_name            = "%s"
					rate_limit              = 100
					contract_term_months    = 1

					a_end = {
						requested_product_uid = megaport_mve.mve.product_uid
						inner_vlan            = 100
						vnic_index            = 0
					}

					b_end = {
						requested_product_uid = data.megaport_partner.aws_port.product_uid
					}

					b_end_partner_config = {
					  partner = "aws"
					  aws_config = {
						name          = "%s"
						asn           = 65121
						type          = "private"
						connect_type  = "AWSHC"
						amazon_asn    = 64512
						owner_account = "123456789012"
					  }
					}
				  }

                  `, portName, costCentreName, mveName, mveName, mveName, awsVXCName, awsVXCName),
				Check: resource.ComposeAggregateTestCheckFunc(
					resource.TestCheckResourceAttrSet("megaport_vxc.aws_vxc", "product_uid"),
				),
			},
		},
	})
}

func TestFullEcosystem(t *testing.T) {
>>>>>>> 434fc0c7
	portName := RandomTestName()
	lagPortName := RandomTestName()
	mcrName := RandomTestName()
	portVXCName := RandomTestName()
	costCentreName := RandomTestName()
	mcrVXCName := RandomTestName()
	awsVXCName := RandomTestName()
	gcpVXCName := RandomTestName()
	azureVXCName := RandomTestName()

	resource.Test(suite.T(), resource.TestCase{
		ProtoV6ProviderFactories: testAccProtoV6ProviderFactories,
		Steps: []resource.TestStep{
			{
				Config: providerConfig + fmt.Sprintf(`
				data "megaport_location" "bne_nxt1" {
					name = "NextDC B1"
				  }

				  data "megaport_location" "bne_nxt2" {
					name = "NextDC B2"
				  }

				  data "megaport_location" "syd_gs" {
					name = "Global Switch Sydney West"
				  }

				  data "megaport_partner" "aws_port" {
					connect_type = "AWS"
					company_name = "AWS"
					product_name = "Asia Pacific (Sydney) (ap-southeast-2)"
					location_id  = data.megaport_location.syd_gs.id
				  }

				  resource "megaport_lag_port" "lag_port" {
			        product_name  = "%s"
					cost_centre = "%s"
			        port_speed  = 10000
			        location_id = data.megaport_location.bne_nxt2.id
			        contract_term_months        = 12
					marketplace_visibility = false
                    lag_count = 1
			      }

				  resource "megaport_port" "port" {
					product_name            = "%s"
					port_speed              = 1000
					location_id             = data.megaport_location.bne_nxt1.id
					contract_term_months    = 12
					marketplace_visibility  = true
					cost_centre = "%s"
				  }

				  resource "megaport_mcr" "mcr" {
					product_name            = "%s"
					port_speed              = 2500
					location_id             = data.megaport_location.bne_nxt1.id
					contract_term_months    = 1
					asn                      = 64555
				  }

				  resource "megaport_vxc" "port_vxc" {
					product_name           = "%s"
					rate_limit             = 1000
					contract_term_months   = 12

					a_end = {
					  requested_product_uid = megaport_port.port.product_uid
					}

					b_end = {
					  requested_product_uid = megaport_lag_port.lag_port.product_uid
					}
				  }

				  resource "megaport_vxc" "mcr_vxc" {
					product_name           = "%s"
					rate_limit             = 1000
					contract_term_months   = 12

					a_end = {
					  requested_product_uid = megaport_port.port.product_uid
					  ordered_vlan = 181
					}

					b_end = {
					  requested_product_uid = megaport_mcr.mcr.product_uid
					  ordered_vlan = 181
					}
				  }

				  resource "megaport_vxc" "aws_vxc" {
					product_name            = "%s"
					rate_limit              = 1000
					contract_term_months    = 1

					a_end = {
					  requested_product_uid = megaport_mcr.mcr.product_uid
					  ordered_vlan = 191
					}

					b_end = {
					  requested_product_uid = data.megaport_partner.aws_port.product_uid
					}

					b_end_partner_config = {
					  partner = "aws"
					  aws_config = {
						name          = "%s"
						asn           = 64550
						type          = "private"
						connect_type  = "AWS"
						amazon_asn    = 64551
						owner_account = "123456789012"
					  }
					}
				  }

				  resource "megaport_vxc" "gcp_vxc" {
					product_name            = "%s"
					rate_limit              = 1000
					contract_term_months    = 12

					a_end = {
					  requested_product_uid = megaport_mcr.mcr.product_uid
					  ordered_vlan = 182
					}

					b_end = {}

					b_end_partner_config = {
					  partner = "google"
					  google_config = {
						pairing_key = "7e51371e-72a3-40b5-b844-2e3efefaee59/australia-southeast1/2"
					  }
					}
				  }

				  resource "megaport_vxc" "azure_vxc" {
					product_name            = "%s"
					rate_limit              = 200
					contract_term_months    = 12

					a_end = {
					  requested_product_uid = megaport_mcr.mcr.product_uid
					  ordered_vlan = 0
					}

					b_end = {}

					b_end_partner_config = {
					  partner = "azure"
					  azure_config = {
						service_key = "1b2329a5-56dc-45d0-8a0d-87b706297777"
					  }
					}
				  }
                  `, lagPortName, costCentreName, portName, costCentreName, mcrName, portVXCName, mcrVXCName, awsVXCName, awsVXCName, gcpVXCName, azureVXCName),
				Check: resource.ComposeAggregateTestCheckFunc(
					resource.TestCheckResourceAttrSet("megaport_vxc.aws_vxc", "product_uid"),
				),
			},
		},
	})
}<|MERGE_RESOLUTION|>--- conflicted
+++ resolved
@@ -11,6 +11,7 @@
 
 type VXCBasicProviderTestSuite ProviderTestSuite
 type VXCWithCSPsProviderTestSuite ProviderTestSuite
+type VXCWithMVEProviderTestSuite ProviderTestSuite
 
 func TestVXCBasicProviderTestSuite(t *testing.T) {
 	t.Parallel()
@@ -516,16 +517,18 @@
 	})
 }
 
-<<<<<<< HEAD
-func (suite *VXCWithCSPsProviderTestSuite) TestFullEcosystem() {
-=======
-func TestMVE_TransitVXC(t *testing.T) {
+func TestVXCWithMVEProviderTestSuite(t *testing.T) {
+	t.Parallel()
+	suite.Run(t, new(VXCWithMVEProviderTestSuite))
+}
+
+func (suite *VXCWithMVEProviderTestSuite) TestMVE_TransitVXC() {
 	portName := RandomTestName()
 	costCentreName := RandomTestName()
 	mveName := RandomTestName()
 	transitVXCName := RandomTestName()
 
-	resource.Test(t, resource.TestCase{
+	resource.Test(suite.T(), resource.TestCase{
 		ProtoV6ProviderFactories: testAccProtoV6ProviderFactories,
 		Steps: []resource.TestStep{
 			{
@@ -608,13 +611,13 @@
 	})
 }
 
-func TestMVE_AWS_VXC(t *testing.T) {
+func (suite *VXCWithMVEProviderTestSuite) TestMVE_AWS_VXC() {
 	portName := RandomTestName()
 	costCentreName := RandomTestName()
 	mveName := RandomTestName()
 	awsVXCName := RandomTestName()
 
-	resource.Test(t, resource.TestCase{
+	resource.Test(suite.T(), resource.TestCase{
 		ProtoV6ProviderFactories: testAccProtoV6ProviderFactories,
 		Steps: []resource.TestStep{
 			{
@@ -708,8 +711,7 @@
 	})
 }
 
-func TestFullEcosystem(t *testing.T) {
->>>>>>> 434fc0c7
+func (suite *VXCWithCSPsProviderTestSuite) TestFullEcosystem() {
 	portName := RandomTestName()
 	lagPortName := RandomTestName()
 	mcrName := RandomTestName()
