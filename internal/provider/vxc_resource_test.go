package provider

import (
	"fmt"
	"testing"

	"github.com/hashicorp/terraform-plugin-testing/helper/resource"
	"github.com/hashicorp/terraform-plugin-testing/terraform"
	"github.com/stretchr/testify/suite"
)

type VXCBasicProviderTestSuite ProviderTestSuite
type VXCWithCSPsProviderTestSuite ProviderTestSuite
type VXCWithMVEProviderTestSuite ProviderTestSuite

func TestVXCBasicProviderTestSuite(t *testing.T) {
	t.Parallel()
	suite.Run(t, new(VXCBasicProviderTestSuite))
}

func (suite *VXCBasicProviderTestSuite) TestAccMegaportVXC_Basic() {
	portName1 := RandomTestName()
	portName2 := RandomTestName()
	portName3 := RandomTestName()
	portName4 := RandomTestName()
	vxcName := RandomTestName()
	vxcNameNew := RandomTestName()
	costCentreName := RandomTestName()
	costCentreNew := RandomTestName()

	resource.Test(suite.T(), resource.TestCase{
		ProtoV6ProviderFactories: testAccProtoV6ProviderFactories,
		Steps: []resource.TestStep{
			{
				Config: providerConfig + fmt.Sprintf(`
				data "megaport_location" "loc" {
					name = "NextDC B1"
				}
					resource "megaport_port" "port_1" {
                    product_name  = "%s"
                    port_speed  = 1000
                    location_id = data.megaport_location.loc.id
                    contract_term_months        = 12
					marketplace_visibility = false
                  }
                  resource "megaport_port" "port_2" {
                    product_name  = "%s"
                    port_speed  = 1000
                    location_id = data.megaport_location.loc.id
                    contract_term_months        = 12
					marketplace_visibility = false
                  }
				  resource "megaport_port" "port_3" {
                    product_name  = "%s"
                    port_speed  = 1000
                    location_id = data.megaport_location.loc.id
                    contract_term_months        = 12
					marketplace_visibility = false
                  }
                  resource "megaport_port" "port_4" {
                    product_name  = "%s"
                    port_speed  = 1000
                    location_id = data.megaport_location.loc.id
                    contract_term_months        = 12
					marketplace_visibility = false
                  }
                  resource "megaport_vxc" "vxc" {
                    product_name   = "%s"
                    rate_limit = 1000
                    contract_term_months = 12
					cost_centre = "%s"

                    a_end = {
                        requested_product_uid = megaport_port.port_1.product_uid
                    }

                    b_end = {
                        requested_product_uid = megaport_port.port_2.product_uid
                    }
                  }
                  `, portName1, portName2, portName3, portName4, vxcName, costCentreName),
				Check: resource.ComposeAggregateTestCheckFunc(
					resource.TestCheckResourceAttr("megaport_port.port_1", "product_name", portName1),
					resource.TestCheckResourceAttr("megaport_port.port_1", "port_speed", "1000"),
					resource.TestCheckResourceAttr("megaport_port.port_1", "contract_term_months", "12"),
					resource.TestCheckResourceAttr("megaport_port.port_1", "marketplace_visibility", "false"),
					resource.TestCheckResourceAttrSet("megaport_port.port_1", "product_uid"),
					resource.TestCheckResourceAttr("megaport_port.port_2", "product_name", portName2),
					resource.TestCheckResourceAttr("megaport_port.port_2", "port_speed", "1000"),
					resource.TestCheckResourceAttr("megaport_port.port_2", "contract_term_months", "12"),
					resource.TestCheckResourceAttr("megaport_port.port_2", "marketplace_visibility", "false"),
					resource.TestCheckResourceAttrSet("megaport_port.port_2", "product_uid"),
					resource.TestCheckResourceAttr("megaport_port.port_3", "product_name", portName3),
					resource.TestCheckResourceAttr("megaport_port.port_3", "port_speed", "1000"),
					resource.TestCheckResourceAttr("megaport_port.port_3", "contract_term_months", "12"),
					resource.TestCheckResourceAttr("megaport_port.port_3", "marketplace_visibility", "false"),
					resource.TestCheckResourceAttrSet("megaport_port.port_3", "product_uid"),
					resource.TestCheckResourceAttr("megaport_port.port_4", "product_name", portName4),
					resource.TestCheckResourceAttr("megaport_port.port_4", "port_speed", "1000"),
					resource.TestCheckResourceAttr("megaport_port.port_4", "contract_term_months", "12"),
					resource.TestCheckResourceAttr("megaport_port.port_4", "marketplace_visibility", "false"),
					resource.TestCheckResourceAttrSet("megaport_port.port_4", "product_uid"),
					resource.TestCheckResourceAttr("megaport_vxc.vxc", "product_name", vxcName),
					resource.TestCheckResourceAttr("megaport_vxc.vxc", "rate_limit", "1000"),
					resource.TestCheckResourceAttr("megaport_vxc.vxc", "contract_term_months", "12"),
					resource.TestCheckResourceAttrSet("megaport_vxc.vxc", "product_uid"),
				),
			},
			// ImportState testing
			{
				ResourceName:                         "megaport_vxc.vxc",
				ImportState:                          true,
				ImportStateVerify:                    true,
				ImportStateVerifyIdentifierAttribute: "product_uid",
				ImportStateIdFunc: func(state *terraform.State) (string, error) {
					resourceName := "megaport_vxc.vxc"
					var rawState map[string]string
					for _, m := range state.Modules {
						if len(m.Resources) > 0 {
							if v, ok := m.Resources[resourceName]; ok {
								rawState = v.Primary.Attributes
							}
						}
					}
					return rawState["product_uid"], nil
				},
				ImportStateVerifyIgnore: []string{"last_updated", "a_end_partner_config", "b_end_partner_config", "a_end", "b_end", "contract_start_date", "contract_end_date", "live_date", "resources", "provisioning_status"},
			},
			// Update Tests
			{
				Config: providerConfig + fmt.Sprintf(`
				data "megaport_location" "loc" {
					name = "NextDC B1"
				}
					resource "megaport_port" "port_1" {
			        product_name  = "%s"
			        port_speed  = 1000
			        location_id = data.megaport_location.loc.id
			        contract_term_months        = 12
					cost_centre = "test"
					marketplace_visibility = false
			      }
			      resource "megaport_port" "port_2" {
			        product_name  = "%s"
			        port_speed  = 1000
			        location_id = data.megaport_location.loc.id
			        contract_term_months        = 12
					cost_centre = "test"
					marketplace_visibility = false
			      }
				  resource "megaport_port" "port_3" {
                    product_name  = "%s"
                    port_speed  = 1000
                    location_id = data.megaport_location.loc.id
                    contract_term_months        = 12
					marketplace_visibility = false
                  }
                  resource "megaport_port" "port_4" {
                    product_name  = "%s"
                    port_speed  = 1000
                    location_id = data.megaport_location.loc.id
                    contract_term_months        = 12
					marketplace_visibility = false
                  }
			      resource "megaport_vxc" "vxc" {
			        product_name   = "%s"
			        rate_limit = 1000
					contract_term_months = 12

			        a_end = {
			            requested_product_uid = megaport_port.port_3.product_uid
			        }

			        b_end = {
			            requested_product_uid = megaport_port.port_4.product_uid
			        }
			      }
			      `, portName1, portName2, portName3, portName4, vxcName),
				Check: resource.ComposeAggregateTestCheckFunc(
					resource.TestCheckResourceAttr("megaport_port.port_1", "product_name", portName1),
					resource.TestCheckResourceAttr("megaport_port.port_1", "port_speed", "1000"),
					resource.TestCheckResourceAttr("megaport_port.port_1", "contract_term_months", "12"),
					resource.TestCheckResourceAttr("megaport_port.port_1", "marketplace_visibility", "false"),
					resource.TestCheckResourceAttrSet("megaport_port.port_1", "product_uid"),
					resource.TestCheckResourceAttr("megaport_port.port_2", "product_name", portName2),
					resource.TestCheckResourceAttr("megaport_port.port_2", "port_speed", "1000"),
					resource.TestCheckResourceAttr("megaport_port.port_2", "contract_term_months", "12"),
					resource.TestCheckResourceAttr("megaport_port.port_2", "marketplace_visibility", "false"),
					resource.TestCheckResourceAttrSet("megaport_port.port_2", "product_uid"),
					resource.TestCheckResourceAttr("megaport_port.port_3", "product_name", portName3),
					resource.TestCheckResourceAttr("megaport_port.port_3", "port_speed", "1000"),
					resource.TestCheckResourceAttr("megaport_port.port_3", "contract_term_months", "12"),
					resource.TestCheckResourceAttr("megaport_port.port_3", "marketplace_visibility", "false"),
					resource.TestCheckResourceAttrSet("megaport_port.port_3", "product_uid"),
					resource.TestCheckResourceAttr("megaport_port.port_4", "product_name", portName4),
					resource.TestCheckResourceAttr("megaport_port.port_4", "port_speed", "1000"),
					resource.TestCheckResourceAttr("megaport_port.port_4", "contract_term_months", "12"),
					resource.TestCheckResourceAttr("megaport_port.port_4", "marketplace_visibility", "false"),
					resource.TestCheckResourceAttrSet("megaport_port.port_4", "product_uid"),
					resource.TestCheckResourceAttr("megaport_vxc.vxc", "product_name", vxcName),
					resource.TestCheckResourceAttr("megaport_vxc.vxc", "rate_limit", "1000"),
					resource.TestCheckResourceAttr("megaport_vxc.vxc", "contract_term_months", "12"),
					resource.TestCheckResourceAttrSet("megaport_vxc.vxc", "product_uid"),
				),
			},
			// Update Tests
			{
				Config: providerConfig + fmt.Sprintf(`
				data "megaport_location" "loc" {
					name = "NextDC B1"
				}
					resource "megaport_port" "port_1" {
			        product_name  = "%s"
			        port_speed  = 1000
			        location_id = data.megaport_location.loc.id
			        contract_term_months        = 12
					cost_centre = "test"
					marketplace_visibility = false
			      }
			      resource "megaport_port" "port_2" {
			        product_name  = "%s"
			        port_speed  = 1000
			        location_id = data.megaport_location.loc.id
			        contract_term_months        = 12
					cost_centre = "test"
					marketplace_visibility = false
			      }
				  resource "megaport_port" "port_3" {
                    product_name  = "%s"
                    port_speed  = 1000
                    location_id = data.megaport_location.loc.id
                    contract_term_months        = 12
					marketplace_visibility = false
                  }
                  resource "megaport_port" "port_4" {
                    product_name  = "%s"
                    port_speed  = 1000
                    location_id = data.megaport_location.loc.id
                    contract_term_months        = 12
					marketplace_visibility = false
                  }
			      resource "megaport_vxc" "vxc" {
			        product_name   = "%s"
			        rate_limit = 500
					contract_term_months = 12
					cost_centre = "%s"

			        a_end = {
			            requested_product_uid = megaport_port.port_3.product_uid
			        }

			        b_end = {
			            requested_product_uid = megaport_port.port_4.product_uid
			        }
			      }
			      `, portName1, portName2, portName3, portName4, vxcNameNew, costCentreNew),
				Check: resource.ComposeAggregateTestCheckFunc(
					resource.TestCheckResourceAttr("megaport_port.port_1", "product_name", portName1),
					resource.TestCheckResourceAttr("megaport_port.port_1", "port_speed", "1000"),
					resource.TestCheckResourceAttr("megaport_port.port_1", "contract_term_months", "12"),
					resource.TestCheckResourceAttr("megaport_port.port_1", "marketplace_visibility", "false"),
					resource.TestCheckResourceAttrSet("megaport_port.port_1", "product_uid"),
					resource.TestCheckResourceAttr("megaport_port.port_2", "product_name", portName2),
					resource.TestCheckResourceAttr("megaport_port.port_2", "port_speed", "1000"),
					resource.TestCheckResourceAttr("megaport_port.port_2", "contract_term_months", "12"),
					resource.TestCheckResourceAttr("megaport_port.port_2", "marketplace_visibility", "false"),
					resource.TestCheckResourceAttrSet("megaport_port.port_2", "product_uid"),
					resource.TestCheckResourceAttr("megaport_port.port_3", "product_name", portName3),
					resource.TestCheckResourceAttr("megaport_port.port_3", "port_speed", "1000"),
					resource.TestCheckResourceAttr("megaport_port.port_3", "contract_term_months", "12"),
					resource.TestCheckResourceAttr("megaport_port.port_3", "marketplace_visibility", "false"),
					resource.TestCheckResourceAttrSet("megaport_port.port_3", "product_uid"),
					resource.TestCheckResourceAttr("megaport_port.port_4", "product_name", portName4),
					resource.TestCheckResourceAttr("megaport_port.port_4", "port_speed", "1000"),
					resource.TestCheckResourceAttr("megaport_port.port_4", "contract_term_months", "12"),
					resource.TestCheckResourceAttr("megaport_port.port_4", "marketplace_visibility", "false"),
					resource.TestCheckResourceAttrSet("megaport_port.port_4", "product_uid"),
					resource.TestCheckResourceAttr("megaport_vxc.vxc", "product_name", vxcNameNew),
					resource.TestCheckResourceAttr("megaport_vxc.vxc", "cost_centre", costCentreNew),
					resource.TestCheckResourceAttr("megaport_vxc.vxc", "rate_limit", "500"),
					resource.TestCheckResourceAttr("megaport_vxc.vxc", "contract_term_months", "12"),
					resource.TestCheckResourceAttrSet("megaport_vxc.vxc", "product_uid"),
				),
			},
		},
	})
}

func TestVXCWithCSPsProviderTestSuiteProviderTestSuite(t *testing.T) {
	t.Parallel()
	suite.Run(t, new(VXCWithCSPsProviderTestSuite))
}

func (suite *VXCWithCSPsProviderTestSuite) TestAccMegaportMCRVXCWithCSPs_Basic() {
	mcrName := RandomTestName()
	vxcName1 := RandomTestName()
	vxcName2 := RandomTestName()
	vxcName3 := RandomTestName()
	resource.Test(suite.T(), resource.TestCase{
		ProtoV6ProviderFactories: testAccProtoV6ProviderFactories,
		Steps: []resource.TestStep{
			{
				Config: providerConfig + fmt.Sprintf(`
				data "megaport_location" "bne_nxt1" {
                    name    = "NextDC B1"
                  }

                  data "megaport_location" "syd_gs" {
                    name = "Global Switch Sydney West"
                  }

                  data "megaport_partner" "aws_port" {
                    connect_type = "AWS"
                    company_name = "AWS"
                    product_name = "Asia Pacific (Sydney) (ap-southeast-2)"
                    location_id  = data.megaport_location.syd_gs.id
                  }

                  resource "megaport_mcr" "mcr" {
                    product_name    = "%s"
                    location_id = data.megaport_location.bne_nxt1.id
                    contract_term_months = 1
                    port_speed = 5000
                    asn = 64555
                  }

                  resource "megaport_vxc" "aws_vxc" {
                    product_name   = "%s"
                    rate_limit = 1000
                    contract_term_months = 1

                    a_end = {
                      requested_product_uid = megaport_mcr.mcr.product_uid
                      ordered_vlan = 2191
                    }

                    b_end = {
                        requested_product_uid = data.megaport_partner.aws_port.product_uid
                    }

                    b_end_partner_config = {
                        partner = "aws"
                        aws_config = {
                            name = "%s"
                            asn = 64550
                            type = "private"
                            connect_type = "AWS"
                            amazon_asn = 64551
                            owner_account = "123456789012"
                        }
                    }
                  }

                  resource "megaport_vxc" "gcp_vxc" {
                    product_name   = "%s"
                    rate_limit = 1000
                    contract_term_months = 1

                    a_end = {
                      requested_product_uid = megaport_mcr.mcr.product_uid
                      ordered_vlan = 182
                    }

                    b_end = {}

                    b_end_partner_config = {
                        partner = "google"
                        google_config = {
                            pairing_key = "7e51371e-72a3-40b5-b844-2e3efefaee59/australia-southeast1/2"
                        }
                    }
                  }

                  resource "megaport_vxc" "azure_vxc" {
                    product_name   = "%s"
                    rate_limit = 200
                    contract_term_months = 1

                    a_end = {
                      requested_product_uid = megaport_mcr.mcr.product_uid
                      ordered_vlan = 0
                    }

                    b_end = {}

                    b_end_partner_config = {
                        partner = "azure"
                        azure_config = {
                            service_key = "1b2329a5-56dc-45d0-8a0d-87b706297777"
                        }
                    }
                  }
                  `, mcrName, vxcName1, vxcName1, vxcName2, vxcName3),
				Check: resource.ComposeAggregateTestCheckFunc(
					resource.TestCheckResourceAttrSet("megaport_vxc.aws_vxc", "product_uid"),
					resource.TestCheckResourceAttrSet("megaport_vxc.azure_vxc", "product_uid"),
				),
			},
		},
	})
}

func (suite *VXCWithCSPsProviderTestSuite) TestAccMegaportMCRVXCWithBGP_Basic() {
	mcrName := RandomTestName()
	vxcName1 := RandomTestName()
	prefixFilterListName := RandomTestName()
	resource.Test(suite.T(), resource.TestCase{
		ProtoV6ProviderFactories: testAccProtoV6ProviderFactories,
		Steps: []resource.TestStep{
			{
				Config: providerConfig + fmt.Sprintf(`
				data "megaport_location" "bne_nxt1" {
					name = "NextDC B1"
				  }

				  data "megaport_location" "syd_ndc" {
					name = "NextDC C1"
				  }

				  data "megaport_partner" "aws_port" {
					connect_type = "AWS"
					company_name = "AWS"
					product_name = "Asia Pacific (Sydney) (ap-southeast-2)"
					location_id  = data.megaport_location.syd_ndc.id
				  }

				  resource "megaport_mcr" "mcr" {
					product_name            = "%s"
					location_id             = data.megaport_location.bne_nxt1.id
					contract_term_months    = 1
					port_speed              = 5000
					asn                     = 64555

					prefix_filter_lists = [{
					  description     = "%s"
					  address_family  = "IPv4"
					  entries = [
						{
						  action  = "permit"
						  prefix  = "10.0.1.0/24"
						  ge      = 24
						  le      = 24
						},
						{
						  action  = "deny"
						  prefix  = "10.0.2.0/24"
						  ge      = 24
						  le      = 24
						}
					  ]
					}]
				  }

				  resource "megaport_vxc" "aws_vxc" {
					product_name           = "%s"
					rate_limit             = 1000
					contract_term_months   = 1

					a_end = {
                      requested_product_uid = megaport_mcr.mcr.product_uid
					  ordered_vlan = 0
					}

					a_end_partner_config = {
					  partner = "a-end"
					  partner_a_end_config = {
						interfaces = [{
							ip_addresses     = ["10.0.0.1/30"]
							nat_ip_addresses = ["10.0.0.1"]
						  bfd = {
							tx_interval   = 500
							rx_interval   = 400
							multiplier    = 5
						  }
						  bgp_connections = [
							{
							  peer_asn          = 64512
							  local_ip_address  = "10.0.0.1"
							  peer_ip_address   = "10.0.0.2"
							  password          = "notARealPassword"
							  shutdown          = false
							  description       = "BGP Connection 1"
							  med_in            = 100
							  med_out           = 100
							  bfd_enabled       = true
							  export_policy     = "deny"
							  permit_export_to = ["10.0.1.2"]
							  import_white_list = "%s"
							}
						  ]
						}]
					  }
					}

					b_end = {
					  requested_product_uid = data.megaport_partner.aws_port.product_uid
					}

					b_end_partner_config = {
					  partner = "aws"
					  aws_config = {
						name            = "%s"
						asn             = 64550
						type            = "private"
						connect_type    = "AWSHC"
						amazon_asn      = 64551
						owner_account   = "684021030471"
					  }
					}
				  }
                  `, mcrName, prefixFilterListName, vxcName1, prefixFilterListName, vxcName1),
				Check: resource.ComposeAggregateTestCheckFunc(
					resource.TestCheckResourceAttrSet("megaport_vxc.aws_vxc", "product_uid"),
					resource.TestCheckResourceAttr("megaport_vxc.aws_vxc", "b_end_partner_config.aws_config.name", vxcName1),
				),
			},
		},
	})
}

func TestVXCWithMVEProviderTestSuite(t *testing.T) {
	t.Parallel()
	suite.Run(t, new(VXCWithMVEProviderTestSuite))
}

func (suite *VXCWithMVEProviderTestSuite) TestMVE_TransitVXC() {
	portName := RandomTestName()
	costCentreName := RandomTestName()
	mveName := RandomTestName()
	transitVXCName := RandomTestName()

	resource.Test(suite.T(), resource.TestCase{
		ProtoV6ProviderFactories: testAccProtoV6ProviderFactories,
		Steps: []resource.TestStep{
			{
				Config: providerConfig + fmt.Sprintf(`
				data "megaport_location" "bne_nxt1" {
					name = "NextDC B1"
				  }

				  data "megaport_location" "syd_gs" {
					name = "Global Switch Sydney West"
				  }

				  resource "megaport_port" "port" {
					product_name           = "%s"
					port_speed             = 1000
					location_id            = data.megaport_location.bne_nxt1.id
					contract_term_months   = 12
					marketplace_visibility = true
					cost_centre            = "%s"
				  }

				  data "megaport_partner" "internet_port" {
					connect_type  = "TRANSIT"
					company_name  = "Networks"
					product_name  = "Megaport Internet"
					location_id   = data.megaport_location.syd_gs.id
				  }

				  resource "megaport_mve" "mve" {
					product_name           = "%s"
					location_id            = data.megaport_location.bne_nxt1.id
					contract_term_months   = 1

					vnics = [
					  {
						description = "Data Plane"
					  },
					  {
						description = "Management Plane"
					  },
					  {
						description = "Control Plane"
					  }
					]

					vendor_config = {
					  vendor        = "aruba"
					  product_size  = "MEDIUM"
					  image_id      = 23
					  account_name  = "%s"
					  account_key   = "%s"
					  system_tag    = "Preconfiguration-aruba-test-1"
					}
				  }

				  resource "megaport_vxc" "transit_vxc" {
					product_name         = "%s"
					rate_limit           = 100
					contract_term_months = 1

					a_end = {
					  requested_product_uid = megaport_mve.mve.product_uid
					  vnic_index            = 2
					}

					b_end = {
					  requested_product_uid = data.megaport_partner.internet_port.product_uid
					}

					b_end_partner_config = {
					  partner = "transit"
					}
				  }
                  `, portName, costCentreName, mveName, mveName, mveName, transitVXCName),
				Check: resource.ComposeAggregateTestCheckFunc(
					resource.TestCheckResourceAttrSet("megaport_vxc.transit_vxc", "product_uid"),
				),
			},
		},
	})
}

func (suite *VXCWithMVEProviderTestSuite) TestMVE_AWS_VXC() {
	portName := RandomTestName()
	costCentreName := RandomTestName()
	mveName := RandomTestName()
	awsVXCName := RandomTestName()

	resource.Test(suite.T(), resource.TestCase{
		ProtoV6ProviderFactories: testAccProtoV6ProviderFactories,
		Steps: []resource.TestStep{
			{
				Config: providerConfig + fmt.Sprintf(`
				data "megaport_location" "bne_nxt1" {
					name = "NextDC B1"
				  }

				  data "megaport_location" "bne_nxt2" {
					name = "NextDC B2"
				  }

				  data "megaport_location" "syd_gs" {
					name = "Global Switch Sydney West"
				  }

				  data "megaport_partner" "aws_port" {
					connect_type = "AWS"
					company_name = "AWS"
					product_name = "Asia Pacific (Sydney) (ap-southeast-2)"
					location_id  = data.megaport_location.syd_gs.id
				  }

				  resource "megaport_port" "port" {
					product_name            = "%s"
					port_speed              = 1000
					location_id             = data.megaport_location.bne_nxt1.id
					contract_term_months    = 12
					marketplace_visibility  = true
					cost_centre = "%s"
				  }

				resource "megaport_mve" "mve" {
                    product_name  = "%s"
                    location_id = data.megaport_location.bne_nxt1.id
                    contract_term_months        = 1

					vnics = [
						{
							description = "to_aws"
						},
						{
								description = "to_port"
						},
					]

                    vendor_config = {
                        vendor = "aruba"
                        product_size = "MEDIUM"
                        image_id = 23
						account_name = "%s"
						account_key = "%s"
						system_tag = "Preconfiguration-aruba-test-1"
                    }
                  }

				  resource "megaport_vxc" "aws_vxc" {
					product_name            = "%s"
					rate_limit              = 100
					contract_term_months    = 1

					a_end = {
						requested_product_uid = megaport_mve.mve.product_uid
						inner_vlan            = 100
						vnic_index            = 0
					}

					b_end = {
						requested_product_uid = data.megaport_partner.aws_port.product_uid
					}

					b_end_partner_config = {
					  partner = "aws"
					  aws_config = {
						name          = "%s"
						asn           = 65121
						type          = "private"
						connect_type  = "AWSHC"
						amazon_asn    = 64512
						owner_account = "123456789012"
					  }
					}
				  }

                  `, portName, costCentreName, mveName, mveName, mveName, awsVXCName, awsVXCName),
				Check: resource.ComposeAggregateTestCheckFunc(
					resource.TestCheckResourceAttrSet("megaport_vxc.aws_vxc", "product_uid"),
					resource.TestCheckResourceAttr("megaport_vxc.aws_vxc", "b_end_partner_config.aws_config.name", awsVXCName),
				),
			},
		},
	})
}

func (suite *VXCWithCSPsProviderTestSuite) TestFullEcosystem() {
	portName := RandomTestName()
	lagPortName := RandomTestName()
	mcrName := RandomTestName()
	portVXCName := RandomTestName()
	costCentreName := RandomTestName()
	mcrVXCName := RandomTestName()
	awsVXCName := RandomTestName()
	gcpVXCName := RandomTestName()
	azureVXCName := RandomTestName()
<<<<<<< HEAD

	resource.Test(suite.T(), resource.TestCase{
=======
	resource.Test(t, resource.TestCase{
>>>>>>> 640a65f5
		ProtoV6ProviderFactories: testAccProtoV6ProviderFactories,
		Steps: []resource.TestStep{
			{
				Config: providerConfig + fmt.Sprintf(`
				data "megaport_location" "bne_nxt1" {
					name = "NextDC B1"
				  }

				  data "megaport_location" "bne_nxt2" {
					name = "NextDC B2"
				  }

				  data "megaport_location" "bne_pol" {
					name = "Polaris"
				  }

				  data "megaport_location" "syd_gs" {
					name = "Global Switch Sydney West"
				  }

				  data "megaport_partner" "aws_port" {
					connect_type = "AWS"
					company_name = "AWS"
					product_name = "Asia Pacific (Sydney) (ap-southeast-2)"
					location_id  = data.megaport_location.syd_gs.id
				  }

				  resource "megaport_lag_port" "lag_port" {
			        product_name  = "%s"
					cost_centre = "%s"
			        port_speed  = 10000
			        location_id = data.megaport_location.bne_nxt1.id
			        contract_term_months        = 12
					marketplace_visibility = false
                    lag_count = 1
			      }

				  resource "megaport_port" "port" {
					product_name            = "%s"
					port_speed              = 1000
					location_id             = data.megaport_location.bne_pol.id
					contract_term_months    = 12
					marketplace_visibility  = true
					cost_centre = "%s"
				  }

				  resource "megaport_mcr" "mcr" {
					product_name            = "%s"
					port_speed              = 2500
					location_id             = data.megaport_location.bne_nxt1.id
					contract_term_months    = 1
					asn                      = 64555
				  }

				  resource "megaport_vxc" "port_vxc" {
					product_name           = "%s"
					rate_limit             = 1000
					contract_term_months   = 12

					a_end = {
					  requested_product_uid = megaport_port.port.product_uid
					}

					b_end = {
					  requested_product_uid = megaport_lag_port.lag_port.product_uid
					}
				  }

				  resource "megaport_vxc" "mcr_vxc" {
					product_name           = "%s"
					rate_limit             = 1000
					contract_term_months   = 12

					a_end = {
					  requested_product_uid = megaport_port.port.product_uid
					  ordered_vlan = 181
					}

					b_end = {
					  requested_product_uid = megaport_mcr.mcr.product_uid
					  ordered_vlan = 181
					}
				  }

				  resource "megaport_vxc" "aws_vxc" {
					product_name            = "%s"
					rate_limit              = 1000
					contract_term_months    = 1

					a_end = {
					  requested_product_uid = megaport_mcr.mcr.product_uid
					  ordered_vlan = 191
					}

					b_end = {
					  requested_product_uid = data.megaport_partner.aws_port.product_uid
					}

					b_end_partner_config = {
					  partner = "aws"
					  aws_config = {
						name          = "%s"
						asn           = 64550
						type          = "private"
						connect_type  = "AWS"
						amazon_asn    = 64551
						owner_account = "123456789012"
					  }
					}
				  }

				  resource "megaport_vxc" "gcp_vxc" {
					product_name            = "%s"
					rate_limit              = 1000
					contract_term_months    = 12

					a_end = {
					  requested_product_uid = megaport_mcr.mcr.product_uid
					  ordered_vlan = 182
					}

					b_end = {}

					b_end_partner_config = {
					  partner = "google"
					  google_config = {
						pairing_key = "7e51371e-72a3-40b5-b844-2e3efefaee59/australia-southeast1/2"
					  }
					}
				  }

				  resource "megaport_vxc" "azure_vxc" {
					product_name            = "%s"
					rate_limit              = 200
					contract_term_months    = 12

					a_end = {
					  requested_product_uid = megaport_mcr.mcr.product_uid
					  ordered_vlan = 0
					}

					b_end = {}

					b_end_partner_config = {
					  partner = "azure"
					  azure_config = {
						service_key = "1b2329a5-56dc-45d0-8a0d-87b706297777"
					  }
					}
				  }
                  `, lagPortName, costCentreName, portName, costCentreName, mcrName, portVXCName, mcrVXCName, awsVXCName, awsVXCName, gcpVXCName, azureVXCName),
				Check: resource.ComposeAggregateTestCheckFunc(
					resource.TestCheckResourceAttrSet("megaport_vxc.aws_vxc", "product_uid"),
					resource.TestCheckResourceAttr("megaport_vxc.aws_vxc", "b_end_partner_config.aws_config.name", awsVXCName),
				),
			},
		},
	})
}<|MERGE_RESOLUTION|>--- conflicted
+++ resolved
@@ -723,12 +723,8 @@
 	awsVXCName := RandomTestName()
 	gcpVXCName := RandomTestName()
 	azureVXCName := RandomTestName()
-<<<<<<< HEAD
 
 	resource.Test(suite.T(), resource.TestCase{
-=======
-	resource.Test(t, resource.TestCase{
->>>>>>> 640a65f5
 		ProtoV6ProviderFactories: testAccProtoV6ProviderFactories,
 		Steps: []resource.TestStep{
 			{
