package provider

import (
	"context"
	"fmt"
	"strconv"
	"time"

	"github.com/hashicorp/terraform-plugin-framework-validators/int64validator"
	"github.com/hashicorp/terraform-plugin-framework/attr"
	"github.com/hashicorp/terraform-plugin-framework/diag"
	"github.com/hashicorp/terraform-plugin-framework/path"
	"github.com/hashicorp/terraform-plugin-framework/resource"
	"github.com/hashicorp/terraform-plugin-framework/resource/schema"
	"github.com/hashicorp/terraform-plugin-framework/resource/schema/boolplanmodifier"
	"github.com/hashicorp/terraform-plugin-framework/resource/schema/int64planmodifier"
	"github.com/hashicorp/terraform-plugin-framework/resource/schema/listplanmodifier"
	"github.com/hashicorp/terraform-plugin-framework/resource/schema/mapplanmodifier"
	"github.com/hashicorp/terraform-plugin-framework/resource/schema/objectplanmodifier"
	"github.com/hashicorp/terraform-plugin-framework/resource/schema/planmodifier"
	"github.com/hashicorp/terraform-plugin-framework/resource/schema/stringplanmodifier"
	"github.com/hashicorp/terraform-plugin-framework/schema/validator"
	"github.com/hashicorp/terraform-plugin-framework/types"
	"github.com/hashicorp/terraform-plugin-framework/types/basetypes"
	megaport "github.com/megaport/megaportgo"
)

// Ensure the implementation satisfies the expected interfaces.
var (
	_ resource.Resource                = &mveResource{}
	_ resource.ResourceWithConfigure   = &mveResource{}
	_ resource.ResourceWithImportState = &mveResource{}

	resourcesAttrs = map[string]attr.Type{
		"interface":       types.ObjectType{}.WithAttributeTypes(portInterfaceAttrs),
		"virtual_machine": types.ListType{}.WithElementType(types.ObjectType{}.WithAttributeTypes(virtualMachineAttrs)),
	}

	vnicAttrs = map[string]attr.Type{
		"description": types.StringType,
		"vlan":        types.Int64Type,
	}

	virtualMachineAttrs = map[string]attr.Type{
		"id":            types.Int64Type,
		"cpu_count":     types.Int64Type,
		"image":         types.ObjectType{}.WithAttributeTypes(virtualMachineImageAttrs),
		"resource_type": types.StringType,
		"up":            types.BoolType,
		"vnics":         types.ListType{}.WithElementType(types.ObjectType{}.WithAttributeTypes(vnicAttrs)),
	}

	virtualMachineImageAttrs = map[string]attr.Type{
		"id":      types.Int64Type,
		"vendor":  types.StringType,
		"product": types.StringType,
		"version": types.StringType,
	}
)

// mveResourceModel maps the resource schema data.
type mveResourceModel struct {
	LastUpdated types.String `tfsdk:"last_updated"`

	ID                    types.Int64  `tfsdk:"product_id"`
	UID                   types.String `tfsdk:"product_uid"`
	Name                  types.String `tfsdk:"product_name"`
	Type                  types.String `tfsdk:"product_type"`
	ProvisioningStatus    types.String `tfsdk:"provisioning_status"`
	CreateDate            types.String `tfsdk:"create_date"`
	CreatedBy             types.String `tfsdk:"created_by"`
	TerminateDate         types.String `tfsdk:"terminate_date"`
	LiveDate              types.String `tfsdk:"live_date"`
	Market                types.String `tfsdk:"market"`
	LocationID            types.Int64  `tfsdk:"location_id"`
	UsageAlgorithm        types.String `tfsdk:"usage_algorithm"`
	MarketplaceVisibility types.Bool   `tfsdk:"marketplace_visibility"`
	VXCPermitted          types.Bool   `tfsdk:"vxc_permitted"`
	VXCAutoApproval       types.Bool   `tfsdk:"vxc_auto_approval"`
	SecondaryName         types.String `tfsdk:"secondary_name"`
	CompanyUID            types.String `tfsdk:"company_uid"`
	CompanyName           types.String `tfsdk:"company_name"`
	ContractStartDate     types.String `tfsdk:"contract_start_date"`
	ContractEndDate       types.String `tfsdk:"contract_end_date"`
	ContractTermMonths    types.Int64  `tfsdk:"contract_term_months"`
	PromoCode             types.String `tfsdk:"promo_code"`

	Virtual     types.Bool `tfsdk:"virtual"`
	BuyoutPort  types.Bool `tfsdk:"buyout_port"`
	Locked      types.Bool `tfsdk:"locked"`
	AdminLocked types.Bool `tfsdk:"admin_locked"`
	Cancelable  types.Bool `tfsdk:"cancelable"`

	Vendor types.String `tfsdk:"vendor"`
	Size   types.String `tfsdk:"mve_size"`

	VendorConfig types.Object `tfsdk:"vendor_config"`

	NetworkInterfaces types.List   `tfsdk:"vnics"`
	AttributeTags     types.Map    `tfsdk:"attribute_tags"`
	Resources         types.Object `tfsdk:"resources"`
	LocationDetails   types.Object `tfsdk:"location_details"`
}

// mveNetworkInterfaceModel represents a vNIC.
type mveNetworkInterfaceModel struct {
	Description types.String `tfsdk:"description"`
	VLAN        types.Int64  `tfsdk:"vlan"`
}

func toAPINetworkInterface(o types.Object) (*megaport.MVENetworkInterface, error) {
	vnic, err := strconv.Atoi(o.Attributes()["vlan"].String())
	if err != nil {
		return nil, err
	}
	return &megaport.MVENetworkInterface{
		Description: o.Attributes()["description"].String(),
		VLAN:        vnic,
	}, nil
}

// mveResourcesModel represents the resources associated with an MVE.
type mveResourcesModel struct {
	Interface       types.Object `tfsdk:"interface"`
	VirtualMachines types.List   `tfsdk:"virtual_machine"`
}

// mveVirtualMachineModel represents a virtual machine associated with an MVE.
type mveVirtualMachineModel struct {
	ID           types.Int64  `tfsdk:"id"`
	CpuCount     types.Int64  `tfsdk:"cpu_count"`
	Image        types.Object `tfsdk:"image"`
	ResourceType types.String `tfsdk:"resource_type"`
	Up           types.Bool   `tfsdk:"up"`
	Vnics        types.List   `tfsdk:"vnics"`
}

// MVVEVirtualMachineImage represents the image associated with an MVE virtual machine.
type mveVirtualMachineImageModel struct {
	ID      types.Int64  `tfsdk:"id"`
	Vendor  types.String `tfsdk:"vendor"`
	Product types.String `tfsdk:"product"`
	Version types.String `tfsdk:"version"`
}

// vendorConfigModel represents the vendor configuration for an MVE.
type vendorConfigModel struct {
	Vendor             types.String `tfsdk:"vendor"`
	ImageID            types.Int64  `tfsdk:"image_id"`
	ProductSize        types.String `tfsdk:"product_size"`
	MVELabel           types.String `tfsdk:"mve_label"`
	AccountName        types.String `tfsdk:"account_name"`
	AccountKey         types.String `tfsdk:"account_key"`
	AdminSSHPublicKey  types.String `tfsdk:"admin_ssh_public_key"`
	CloudInit          types.String `tfsdk:"cloud_init"`
	LicenseData        types.String `tfsdk:"license_data"`
	AdminPasswordHash  types.String `tfsdk:"admin_password_hash"`
	DirectorAddress    types.String `tfsdk:"director_address"`
	ControllerAddress  types.String `tfsdk:"controller_address"`
	LocalAuth          types.String `tfsdk:"local_auth"`
	RemoteAuth         types.String `tfsdk:"remote_auth"`
	ManageLocally      types.Bool   `tfsdk:"manage_locally"`
	SerialNumber       types.String `tfsdk:"serial_number"`
	SSHPublicKey       types.String `tfsdk:"ssh_public_key"`
	SystemTag          types.String `tfsdk:"system_tag"`
	VcoAddress         types.String `tfsdk:"vco_address"`
	VcoActivationCode  types.String `tfsdk:"vco_activation_code"`
	Token              types.String `tfsdk:"token"`
	FMCIPAddress       types.String `tfsdk:"fmc_ip_address"`
	FMCRegistrationKey types.String `tfsdk:"fmc_registration_key"`
	FMCNatID           types.String `tfsdk:"fmc_nat_id"`
}

func (orm *mveResourceModel) fromAPIMVE(ctx context.Context, p *megaport.MVE) diag.Diagnostics {
	apiDiags := diag.Diagnostics{}
	orm.ID = types.Int64Value(int64(p.ID))
	orm.UID = types.StringValue(p.UID)
	orm.Name = types.StringValue(p.Name)
	orm.Type = types.StringValue(p.Type)
	orm.ProvisioningStatus = types.StringValue(p.ProvisioningStatus)
	orm.CreatedBy = types.StringValue(p.CreatedBy)
	orm.Market = types.StringValue(p.Market)
	orm.LocationID = types.Int64Value(int64(p.LocationID))
	orm.UsageAlgorithm = types.StringValue(p.UsageAlgorithm)
	orm.MarketplaceVisibility = types.BoolValue(p.MarketplaceVisibility)
	orm.VXCPermitted = types.BoolValue(p.VXCPermitted)
	orm.VXCAutoApproval = types.BoolValue(p.VXCAutoApproval)
	orm.SecondaryName = types.StringValue(p.SecondaryName)
	orm.CompanyUID = types.StringValue(p.CompanyUID)
	orm.CompanyName = types.StringValue(p.CompanyName)
	orm.ContractTermMonths = types.Int64Value(int64(p.ContractTermMonths))
	orm.Virtual = types.BoolValue(p.Virtual)
	orm.BuyoutPort = types.BoolValue(p.BuyoutPort)
	orm.Locked = types.BoolValue(p.Locked)
	orm.AdminLocked = types.BoolValue(p.AdminLocked)
	orm.Cancelable = types.BoolValue(p.Cancelable)
	orm.Vendor = types.StringValue(p.Vendor)
	orm.Size = types.StringValue(p.Size)
	orm.LiveDate = types.StringValue("")
	orm.TerminateDate = types.StringValue("")

	if p.CreateDate != nil {
		orm.CreateDate = types.StringValue(p.CreateDate.Format(time.RFC850))
	} else {
		orm.CreateDate = types.StringValue("")
	}
	if p.TerminateDate != nil {
		orm.TerminateDate = types.StringValue(p.TerminateDate.Format(time.RFC850))
	}
	if p.LiveDate != nil {
		orm.LiveDate = types.StringValue(p.LiveDate.Format(time.RFC850))
	}
	if p.ContractStartDate != nil {
		orm.ContractStartDate = types.StringValue(p.ContractStartDate.Format(time.RFC850))
	} else {
		orm.ContractStartDate = types.StringValue("")
	}
	if p.ContractEndDate != nil {
		orm.ContractEndDate = types.StringValue(p.ContractEndDate.Format(time.RFC850))
	} else {
		orm.ContractEndDate = types.StringValue("")
	}

	if p.AttributeTags != nil {
		tags, tagDiags := types.MapValueFrom(ctx, types.StringType, p.AttributeTags)
		apiDiags = append(apiDiags, tagDiags...)
		orm.AttributeTags = tags
	} else {
		orm.AttributeTags = types.MapNull(types.StringType)
	}

	vnics := []types.Object{}
	for _, n := range p.NetworkInterfaces {
		model := &mveNetworkInterfaceModel{
			Description: types.StringValue(n.Description),
			VLAN:        types.Int64Value(int64(n.VLAN)),
		}
		vnic, vnicDiags := types.ObjectValueFrom(ctx, vnicAttrs, model)
		apiDiags = append(apiDiags, vnicDiags...)
		vnics = append(vnics, vnic)
	}
	networkInterfaceList, listDiags := types.ListValueFrom(ctx, types.ObjectType{}.WithAttributeTypes(vnicAttrs), vnics)
	apiDiags = append(apiDiags, listDiags...)
	orm.NetworkInterfaces = networkInterfaceList

	if p.Resources != nil {
		resourcesModel := &mveResourcesModel{}
		if p.Resources.Interface != nil {
			interfaceObject, interfaceDiags := fromAPIPortInterface(ctx, p.Resources.Interface)
			apiDiags = append(apiDiags, interfaceDiags...)
			resourcesModel.Interface = interfaceObject
		} else {
			resourcesModel.Interface = types.ObjectNull(portInterfaceAttrs)
		}
		virtualMachineObjects := []types.Object{}
		for _, vm := range p.Resources.VirtualMachines {
			vmModel := &mveVirtualMachineModel{
				ID:           types.Int64Value(int64(vm.ID)),
				CpuCount:     types.Int64Value(int64(vm.CpuCount)),
				ResourceType: types.StringValue(vm.ResourceType),
				Up:           types.BoolValue(vm.Up),
			}
			if vm.Image != nil {
				imageModel := &mveVirtualMachineImageModel{
					ID:      types.Int64Value(int64(vm.Image.ID)),
					Vendor:  types.StringValue(vm.Image.Vendor),
					Product: types.StringValue(vm.Image.Product),
					Version: types.StringValue(vm.Image.Version),
				}
				image, imageDiags := types.ObjectValueFrom(ctx, virtualMachineImageAttrs, imageModel)
				apiDiags = append(apiDiags, imageDiags...)
				vmModel.Image = image
			} else {
				vmModel.Image = types.ObjectNull(virtualMachineImageAttrs)
			}
			vnics := []types.Object{}
			for _, vnic := range vm.Vnics {
				model := &mveNetworkInterfaceModel{
					Description: types.StringValue(vnic.Description),
					VLAN:        types.Int64Value(int64(vnic.VLAN)),
				}
				vnic, vnicDiags := types.ObjectValueFrom(ctx, vnicAttrs, model)
				apiDiags = append(apiDiags, vnicDiags...)
				vnics = append(vnics, vnic)
			}
			vnicList, listDiags := types.ListValueFrom(ctx, types.ObjectType{}.WithAttributeTypes(vnicAttrs), vnics)
			apiDiags = append(apiDiags, listDiags...)
			vmModel.Vnics = vnicList
			vmObject, vmDiags := types.ObjectValueFrom(ctx, virtualMachineAttrs, vmModel)
			apiDiags = append(apiDiags, vmDiags...)
			virtualMachineObjects = append(virtualMachineObjects, vmObject)
		}
		virtualMachinesList, vmListDiags := types.ListValueFrom(ctx, types.ObjectType{}.WithAttributeTypes(virtualMachineAttrs), virtualMachineObjects)
		apiDiags = append(apiDiags, vmListDiags...)
		resourcesModel.VirtualMachines = virtualMachinesList
		resourcesObj, resourcesDiags := types.ObjectValueFrom(ctx, resourcesAttrs, resourcesModel)
		apiDiags = append(apiDiags, resourcesDiags...)
		orm.Resources = resourcesObj
	}

	if p.LocationDetails != nil {
		locationDetailsModel := &productLocationDetailsModel{
			Name:    types.StringValue(p.LocationDetails.Name),
			City:    types.StringValue(p.LocationDetails.City),
			Metro:   types.StringValue(p.LocationDetails.Metro),
			Country: types.StringValue(p.LocationDetails.Country),
		}
		locationDetailsObject, locationDetailsDiags := types.ObjectValueFrom(ctx, productLocationDetailsAttrs, locationDetailsModel)
		apiDiags = append(apiDiags, locationDetailsDiags...)
		orm.LocationDetails = locationDetailsObject
	}

	return apiDiags
}

func toAPIVendorConfig(v *vendorConfigModel) (megaport.VendorConfig, diag.Diagnostics) {
	apiDiags := diag.Diagnostics{}
	switch v.Vendor.ValueString() {
	case "aruba":
		arubaConfig := &megaport.ArubaConfig{
			Vendor:      v.Vendor.ValueString(),
			ImageID:     int(v.ImageID.ValueInt64()),
			ProductSize: v.ProductSize.ValueString(),
			MVELabel:    v.MVELabel.ValueString(),
			AccountName: v.AccountName.ValueString(),
			AccountKey:  v.AccountKey.ValueString(),
			SystemTag:   v.SystemTag.ValueString(),
		}
		return arubaConfig, apiDiags
	case "cisco":
		ciscoConfig := &megaport.CiscoConfig{
			Vendor:             v.Vendor.ValueString(),
			ImageID:            int(v.ImageID.ValueInt64()),
			ProductSize:        v.ProductSize.ValueString(),
			MVELabel:           v.MVELabel.ValueString(),
			AdminSSHPublicKey:  v.AdminSSHPublicKey.ValueString(),
			SSHPublicKey:       v.SSHPublicKey.ValueString(),
			ManageLocally:      v.ManageLocally.ValueBool(),
			CloudInit:          v.CloudInit.ValueString(),
			FMCIPAddress:       v.FMCIPAddress.ValueString(),
			FMCNatID:           v.FMCNatID.ValueString(),
			FMCRegistrationKey: v.FMCRegistrationKey.ValueString(),
		}
		return ciscoConfig, apiDiags
	case "fortinet":
		fortinetConfig := &megaport.FortinetConfig{
			Vendor:            v.Vendor.ValueString(),
			ImageID:           int(v.ImageID.ValueInt64()),
			ProductSize:       v.ProductSize.ValueString(),
			MVELabel:          v.MVELabel.ValueString(),
			AdminSSHPublicKey: v.AdminSSHPublicKey.ValueString(),
			SSHPublicKey:      v.SSHPublicKey.ValueString(),
			LicenseData:       v.LicenseData.ValueString(),
		}
		return fortinetConfig, apiDiags
	case "palo_alto":
		paloAltoConfig := &megaport.PaloAltoConfig{
			Vendor:            v.Vendor.ValueString(),
			ImageID:           int(v.ImageID.ValueInt64()),
			ProductSize:       v.ProductSize.ValueString(),
			MVELabel:          v.MVELabel.ValueString(),
			AdminSSHPublicKey: v.AdminSSHPublicKey.ValueString(),
			AdminPasswordHash: v.AdminPasswordHash.ValueString(),
			LicenseData:       v.LicenseData.ValueString(),
		}
		return paloAltoConfig, apiDiags
	case "versa":
		versaConfig := &megaport.VersaConfig{
			Vendor:            v.Vendor.ValueString(),
			ImageID:           int(v.ImageID.ValueInt64()),
			ProductSize:       v.ProductSize.ValueString(),
			MVELabel:          v.MVELabel.ValueString(),
			DirectorAddress:   v.DirectorAddress.ValueString(),
			ControllerAddress: v.ControllerAddress.ValueString(),
			LocalAuth:         v.LocalAuth.ValueString(),
			RemoteAuth:        v.RemoteAuth.ValueString(),
			SerialNumber:      v.SerialNumber.ValueString(),
		}
		return versaConfig, apiDiags
	case "vmware":
		vmwareConfig := &megaport.VmwareConfig{
			Vendor:            v.Vendor.ValueString(),
			ImageID:           int(v.ImageID.ValueInt64()),
			ProductSize:       v.ProductSize.ValueString(),
			MVELabel:          v.MVELabel.ValueString(),
			AdminSSHPublicKey: v.AdminSSHPublicKey.ValueString(),
			SSHPublicKey:      v.SSHPublicKey.ValueString(),
			VcoAddress:        v.VcoAddress.ValueString(),
			VcoActivationCode: v.VcoActivationCode.ValueString(),
		}
		return vmwareConfig, apiDiags
	case "meraki":
		merakiConfig := &megaport.MerakiConfig{
			Vendor:      v.Vendor.ValueString(),
			ImageID:     int(v.ImageID.ValueInt64()),
			ProductSize: v.ProductSize.ValueString(),
			MVELabel:    v.MVELabel.ValueString(),
			Token:       v.Token.ValueString(),
		}
		return merakiConfig, apiDiags
	}
	apiDiags.AddError("vendor not supported",
		"vendor not supported")
	return nil, apiDiags
}

// NewPortResource is a helper function to simplify the provider implementation.
func NewMVEResource() resource.Resource {
	return &mveResource{}
}

// mveResource is the resource implementation.
type mveResource struct {
	client *megaport.Client
}

// Metadata returns the resource type name.
func (r *mveResource) Metadata(_ context.Context, req resource.MetadataRequest, resp *resource.MetadataResponse) {
	resp.TypeName = req.ProviderTypeName + "_mve"
}

// Schema defines the schema for the resource.
func (r *mveResource) Schema(_ context.Context, _ resource.SchemaRequest, resp *resource.SchemaResponse) {
	resp.Schema = schema.Schema{
		Description: "Megaport Virtual Edge (MVE) resource for Megaport Terraform provider.",
		Attributes: map[string]schema.Attribute{
			"last_updated": schema.StringAttribute{
				Description: "The last time the MVE was updated by the Terraform Provider.",
				Computed:    true,
				PlanModifiers: []planmodifier.String{
					stringplanmodifier.UseStateForUnknown(),
				},
			},
			"product_uid": schema.StringAttribute{
				Description: "The unique identifier of the MVE.",
				Computed:    true,
				PlanModifiers: []planmodifier.String{
					stringplanmodifier.UseStateForUnknown(),
				},
			},
			"product_id": schema.Int64Attribute{
				Description: "The Numeric ID of the MVE.",
				Computed:    true,
				PlanModifiers: []planmodifier.Int64{
					int64planmodifier.UseStateForUnknown(),
				},
			},
			"product_name": schema.StringAttribute{
				Description: "The name of the MVE.",
				Required:    true,
			},
			"provisioning_status": schema.StringAttribute{
				Description: "The provisioning status of the MVE.",
				Computed:    true,
				PlanModifiers: []planmodifier.String{
					stringplanmodifier.UseStateForUnknown(),
				},
			},
			"create_date": schema.StringAttribute{
				Description: "The date the MVE was created.",
				Computed:    true,
				PlanModifiers: []planmodifier.String{
					stringplanmodifier.UseStateForUnknown(),
				},
			},
			"created_by": schema.StringAttribute{
				Description: "The user who created the MVE.",
				Computed:    true,
				PlanModifiers: []planmodifier.String{
					stringplanmodifier.UseStateForUnknown(),
				},
			},
			"terminate_date": schema.StringAttribute{
				Description: "The date the MVE will be terminated.",
				Computed:    true,
				PlanModifiers: []planmodifier.String{
					stringplanmodifier.UseStateForUnknown(),
				},
			},
			"live_date": schema.StringAttribute{
				Description: "The date the MVE went live.",
				Computed:    true,
				PlanModifiers: []planmodifier.String{
					stringplanmodifier.UseStateForUnknown(),
				},
			},
			"market": schema.StringAttribute{
				Description: "The market the MVE is in.",
				Computed:    true,
				PlanModifiers: []planmodifier.String{
					stringplanmodifier.UseStateForUnknown(),
				},
			},
			"location_id": schema.Int64Attribute{
				Description: "The location ID of the MVE.",
				Required:    true,
				PlanModifiers: []planmodifier.Int64{
					int64planmodifier.RequiresReplace(),
				},
			},
			"product_type": schema.StringAttribute{
				Description: "The type of product (MVE).",
				Computed:    true,
				PlanModifiers: []planmodifier.String{
					stringplanmodifier.UseStateForUnknown(),
				},
			},
			"contract_term_months": schema.Int64Attribute{
				Description: "The contract term in months.",
				Required:    true,
				Validators: []validator.Int64{
					int64validator.OneOf(1, 12, 24, 36),
				},
			},
			"usage_algorithm": schema.StringAttribute{
				Description: "The usage algorithm of the MVE.",
				Computed:    true,
				PlanModifiers: []planmodifier.String{
					stringplanmodifier.UseStateForUnknown(),
				},
			},
			"company_uid": schema.StringAttribute{
				Description: "The company UID of the MVE.",
				Computed:    true,
				PlanModifiers: []planmodifier.String{
					stringplanmodifier.UseStateForUnknown(),
				},
			},
			"contract_start_date": schema.StringAttribute{
				Description: "The contract start date of the MVE.",
				Computed:    true,
				PlanModifiers: []planmodifier.String{
					stringplanmodifier.UseStateForUnknown(),
				},
			},
			"contract_end_date": schema.StringAttribute{
				Description: "The contract end date of the MVE.",
				Computed:    true,
				PlanModifiers: []planmodifier.String{
					stringplanmodifier.UseStateForUnknown(),
				},
			},
			"marketplace_visibility": schema.BoolAttribute{
				Description: "Whether the MVE is visible in the marketplace.",
				Computed:    true,
				PlanModifiers: []planmodifier.Bool{
					boolplanmodifier.UseStateForUnknown(),
				},
			},
			"vxc_permitted": schema.BoolAttribute{
				Description: "Whether VXC is permitted.",
				Computed:    true,
				PlanModifiers: []planmodifier.Bool{
					boolplanmodifier.UseStateForUnknown(),
				},
			},
			"vxc_auto_approval": schema.BoolAttribute{
				Description: "Whether VXC is auto approved.",
				Computed:    true,
				PlanModifiers: []planmodifier.Bool{
					boolplanmodifier.UseStateForUnknown(),
				},
			},
			"secondary_name": schema.StringAttribute{
				Description: "The secondary name of the MVE.",
				Computed:    true,
				PlanModifiers: []planmodifier.String{
					stringplanmodifier.UseStateForUnknown(),
				},
			},
			"company_name": schema.StringAttribute{
				Description: "The company name of the MVE.",
				Computed:    true,
				PlanModifiers: []planmodifier.String{
					stringplanmodifier.UseStateForUnknown(),
				},
			},
			"virtual": schema.BoolAttribute{
				Description: "Whether the MVE is virtual.",
				Computed:    true,
				PlanModifiers: []planmodifier.Bool{
					boolplanmodifier.UseStateForUnknown(),
				},
			},
			"buyout_port": schema.BoolAttribute{
				Description: "Whether the port is buyout.",
				Computed:    true,
				PlanModifiers: []planmodifier.Bool{
					boolplanmodifier.UseStateForUnknown(),
				},
			},
			"locked": schema.BoolAttribute{
				Description: "Whether the MVE is locked.",
				Computed:    true,
				PlanModifiers: []planmodifier.Bool{
					boolplanmodifier.UseStateForUnknown(),
				},
			},
			"admin_locked": schema.BoolAttribute{
				Description: "Whether the MVE is admin locked.",
				Computed:    true,
				PlanModifiers: []planmodifier.Bool{
					boolplanmodifier.UseStateForUnknown(),
				},
			},
			"cancelable": schema.BoolAttribute{
				Description: "Whether the MVE is cancelable.",
				Computed:    true,
				PlanModifiers: []planmodifier.Bool{
					boolplanmodifier.UseStateForUnknown(),
				},
			},
			"vendor": schema.StringAttribute{
				Description: "The vendor of the MVE.",
				Computed:    true,
				PlanModifiers: []planmodifier.String{
					stringplanmodifier.UseStateForUnknown(),
				},
			},
			"promo_code": schema.StringAttribute{
				Description: "The promo code of the MVE.",
				Optional:    true,
			},
			"mve_size": schema.StringAttribute{
				Description: "The size of the MVE.",
				Computed:    true,
				PlanModifiers: []planmodifier.String{
					stringplanmodifier.UseStateForUnknown(),
				},
			},
			"attribute_tags": schema.MapAttribute{
				Description: "The attribute tags of the MVE.",
				Computed:    true,
				ElementType: types.StringType,
				PlanModifiers: []planmodifier.Map{
					mapplanmodifier.UseStateForUnknown(),
				},
			},
			"vnics": schema.ListNestedAttribute{
				Description: "The network interfaces of the MVE.",
				Optional:    true,
				Computed:    true,
				NestedObject: schema.NestedAttributeObject{
					Attributes: map[string]schema.Attribute{
						"description": schema.StringAttribute{
							Description: "The description of the network interface.",
							Required:    true,
						},
						"vlan": schema.Int64Attribute{
							Description: "The VLAN of the network interface.",
							Required:    true,
						},
					},
				},
				PlanModifiers: []planmodifier.List{
					listplanmodifier.UseStateForUnknown(),
				},
			},
			"location_details": schema.SingleNestedAttribute{
				Description: "The location details of the product.",
				Optional:    true,
				Computed:    true,
				PlanModifiers: []planmodifier.Object{
					objectplanmodifier.UseStateForUnknown(),
				},
				Attributes: map[string]schema.Attribute{
					"name": schema.StringAttribute{
						Description: "The name of the location.",
						Optional:    true,
						Computed:    true,
						PlanModifiers: []planmodifier.String{
							stringplanmodifier.UseStateForUnknown(),
						},
					},
					"city": schema.StringAttribute{
						Description: "The city of the location.",
						Optional:    true,
						Computed:    true,
						PlanModifiers: []planmodifier.String{
							stringplanmodifier.UseStateForUnknown(),
						},
					},
					"metro": schema.StringAttribute{
						Description: "The metro of the location.",
						Optional:    true,
						Computed:    true,
						PlanModifiers: []planmodifier.String{
							stringplanmodifier.UseStateForUnknown(),
						},
					},
					"country": schema.StringAttribute{
						Description: "The country of the location.",
						Optional:    true,
						Computed:    true,
						PlanModifiers: []planmodifier.String{
							stringplanmodifier.UseStateForUnknown(),
						},
					},
				},
			},
			"vendor_config": schema.SingleNestedAttribute{
				Description: "The vendor configuration of the MVE.",
				Required:    true,
				Attributes: map[string]schema.Attribute{
					"vendor": schema.StringAttribute{
						Description: "The vendor of the MVE.",
						Required:    true,
						PlanModifiers: []planmodifier.String{
							stringplanmodifier.RequiresReplace(),
						},
					},
					"image_id": schema.Int64Attribute{
						Description: "The image ID of the MVE.",
						Required:    true,
						PlanModifiers: []planmodifier.Int64{
							int64planmodifier.RequiresReplace(),
						},
					},
					"product_size": schema.StringAttribute{
						Description: "The product size for the vendor config.",
						Required:    true,
						PlanModifiers: []planmodifier.String{
							stringplanmodifier.RequiresReplace(),
						},
					},
					"mve_label": schema.StringAttribute{
						Description: "The MVE label for the vendor config.",
						Optional:    true,
						PlanModifiers: []planmodifier.String{
							stringplanmodifier.RequiresReplace(),
						},
					},
					"account_name": schema.StringAttribute{
						Description: "The account name for the vendor config. Required for Aruba MVE.",
						Optional:    true,
					},
					"account_key": schema.StringAttribute{
						Description: "The account key for the vendor config. Required for Aruba MVE.",
						Optional:    true,
					},
					"admin_ssh_public_key": schema.StringAttribute{
						Description: "The admin SSH public key for the vendor config. Required for Cisco, Fortinet, Palo Alto, and Vmware MVEs.",
						Optional:    true,
					},
					"ssh_public_key": schema.StringAttribute{
						Description: "The SSH public key for the vendor config. Required for VMWare and Fortinet MVEs.",
						Optional:    true,
					},
					"cloud_init": schema.StringAttribute{
						Description: "The cloud init for the vendor config. Required for Cisco MVE.",
						Optional:    true,
					},
					"license_data": schema.StringAttribute{
						Description: "The license data for the vendor config. Required for Fortinet and Palo Alto MVEs.",
						Optional:    true,
					},
					"admin_password_hash": schema.StringAttribute{
						Description: "The admin password hash for the vendor config. Required for Palo Alto MVE.",
						Optional:    true,
					},
					"director_address": schema.StringAttribute{
						Description: "The director address for the vendor config. Required for Versa MVE.",
						Optional:    true,
					},
					"controller_address": schema.StringAttribute{
						Description: "The controldler address for the vendor config. Required for Versa MVE.",
						Optional:    true,
					},
					"manage_locally": schema.BoolAttribute{
						Description: "Whether to manage the MVE locally. Required for Cisco MVE.",
						Optional:    true,
					},
					"local_auth": schema.StringAttribute{
						Description: "The local auth for the vendor config. Required for Versa MVE.",
						Optional:    true,
					},
					"remote_auth": schema.StringAttribute{
						Description: "The remote auth for the vendor config. Required for Versa MVE.",
						Optional:    true,
					},
					"serial_number": schema.StringAttribute{
						Description: "The serial number for the vendor config. Required for Versa MVE.",
						Optional:    true,
					},
					"system_tag": schema.StringAttribute{
						Description: "The system tag for the vendor config. Required for Aruba MVE.",
						Optional:    true,
					},
					"vco_address": schema.StringAttribute{
						Description: "The VCO address for the vendor config. Required for VMware MVE.",
						Optional:    true,
					},
					"vco_activation_code": schema.StringAttribute{
						Description: "The VCO activation code for the vendor config. Required for VMware MVE.",
						Optional:    true,
					},
					"fmc_ip_address": schema.StringAttribute{
						Description: "The FMC IP address for the vendor config. Required for Cisco FTDv (Firewall) MVE.",
						Optional:    true,
					},
					"fmc_registration_key": schema.StringAttribute{
						Description: "The FMC registration key for the vendor config. Required for Cisco FTDv (Firewall) MVE.",
						Optional:    true,
					},
					"fmc_nat_id": schema.StringAttribute{
						Description: "The FMC NAT ID for the vendor config. Required for Cisco FTDv (Firewall) MVE.",
						Optional:    true,
					},
					"token": schema.StringAttribute{
						Description: "The token for the vendor config. Required for Meraki MVE.",
						Optional:    true,
					},
				},
			},
			"resources": schema.SingleNestedAttribute{
				Description: "The resources associated with the MVE.",
				Computed:    true,
				PlanModifiers: []planmodifier.Object{
					objectplanmodifier.UseStateForUnknown(),
				},
				Attributes: map[string]schema.Attribute{
					"interface": schema.SingleNestedAttribute{
						Description: "The port interface of the MVE.",
						Computed:    true,
						Attributes: map[string]schema.Attribute{
							"demarcation": schema.StringAttribute{
								Description: "The demarcation of the port interface.",
								Computed:    true,
							},
							"description": schema.StringAttribute{
								Description: "The description of the port interface.",
								Computed:    true,
							},
							"id": schema.Int64Attribute{
								Description: "The ID of the port interface.",
								Computed:    true,
								PlanModifiers: []planmodifier.Int64{
									int64planmodifier.UseStateForUnknown(),
								},
							},
							"loa_template": schema.StringAttribute{
								Description: "The LOA template of the port interface.",
								Computed:    true,
							},
							"media": schema.StringAttribute{
								Description: "The media of the port interface.",
								Computed:    true,
							},
							"name": schema.StringAttribute{
								Description: "The name of the port interface.",
								Computed:    true,
							},
							"port_speed": schema.Int64Attribute{
								Description: "The port speed of the port interface.",
								Computed:    true,
							},
							"resource_name": schema.StringAttribute{
								Description: "The resource name of the port interface.",
								Computed:    true,
							},
							"resource_type": schema.StringAttribute{
								Description: "The resource type of the port interface.",
								Computed:    true,
							},
							"up": schema.Int64Attribute{
								Description: "Whether the port interface is up.",
								Computed:    true,
							},
						},
						PlanModifiers: []planmodifier.Object{
							objectplanmodifier.UseStateForUnknown(),
						},
					},
					"virtual_machine": schema.ListNestedAttribute{
						Description: "The virtual machines associated with the MVE.",
						Computed:    true,
						NestedObject: schema.NestedAttributeObject{
							Attributes: map[string]schema.Attribute{
								"id": schema.Int64Attribute{
									Description: "The ID of the virtual machine.",
									Computed:    true,
									PlanModifiers: []planmodifier.Int64{
										int64planmodifier.UseStateForUnknown(),
									},
								},
								"cpu_count": schema.Int64Attribute{
									Description: "The CPU count of the virtual machine.",
									Computed:    true,
								},
								"image": schema.SingleNestedAttribute{
									Description: "The image of the virtual machine.",
									Computed:    true,
									Attributes: map[string]schema.Attribute{
										"id": schema.Int64Attribute{
											Description: "The ID of the image.",
											Computed:    true,
											PlanModifiers: []planmodifier.Int64{
												int64planmodifier.UseStateForUnknown(),
											},
										},
										"vendor": schema.StringAttribute{
											Description: "The vendor of the image.",
											Computed:    true,
										},
										"product": schema.StringAttribute{
											Description: "The product of the image.",
											Computed:    true,
										},
										"version": schema.StringAttribute{
											Description: "The version of the image.",
											Computed:    true,
										},
									},
								},
								"resource_type": schema.StringAttribute{
									Description: "The resource type of the virtual machine.",
									Computed:    true,
								},
								"up": schema.BoolAttribute{
									Description: "Whether the virtual machine is up.",
									Computed:    true,
								},
								"vnics": schema.ListNestedAttribute{
									Description: "The network interfaces of the virtual machine.",
									Computed:    true,
									NestedObject: schema.NestedAttributeObject{
										Attributes: map[string]schema.Attribute{
											"description": schema.StringAttribute{
												Description: "The description of the network interface.",
												Computed:    true,
											},
											"vlan": schema.Int64Attribute{
												Description: "The VLAN of the network interface.",
												Computed:    true,
											},
										},
									},
								},
							},
						},
					},
				},
			},
		},
	}
}

// Create a new resource.
func (r *mveResource) Create(ctx context.Context, req resource.CreateRequest, resp *resource.CreateResponse) {
	// Retrieve values from plan
	var plan mveResourceModel
	diags := req.Plan.Get(ctx, &plan)
	resp.Diagnostics.Append(diags...)
	if resp.Diagnostics.HasError() {
		return
	}

	mveReq := &megaport.BuyMVERequest{
		LocationID: int(plan.LocationID.ValueInt64()),
		Name:       plan.Name.ValueString(),
		Term:       int(plan.ContractTermMonths.ValueInt64()),
		PromoCode:  plan.PromoCode.ValueString(),

		WaitForProvision: true,
<<<<<<< HEAD
		WaitForTime:      waitForTime,
=======
		WaitForTime:      10 * time.Minute,
>>>>>>> d4901f95
	}

	if plan.VendorConfig.IsNull() {
		resp.Diagnostics.AddError(
			"vendor config required", "vendor config required",
		)
	}
	vcModel := &vendorConfigModel{}
	vcDiags := plan.VendorConfig.As(ctx, vcModel, basetypes.ObjectAsOptions{})
	resp.Diagnostics = append(resp.Diagnostics, vcDiags...)
	vendorConfig, apiVCDiags := toAPIVendorConfig(vcModel)
	resp.Diagnostics = append(resp.Diagnostics, apiVCDiags...)
	if resp.Diagnostics.HasError() {
		return
	}
	mveReq.VendorConfig = vendorConfig

	for _, vnic := range plan.NetworkInterfaces.Elements() {
		vnic, ok := vnic.(types.Object)
		if !ok {
			resp.Diagnostics.AddError(
				"Invalid VNIC",
				"Invalid VNIC",
			)
			return
		}
		toAPI, err := toAPINetworkInterface(vnic)
		if err != nil {
			resp.Diagnostics.AddError(
				"Invalid VNIC",
				"Invalid VNIC: "+err.Error(),
			)
			return
		}
		mveReq.Vnics = append(mveReq.Vnics, *toAPI)
	}

	createdMVE, err := r.client.MVEService.BuyMVE(ctx, mveReq)

	if err != nil {
		resp.Diagnostics.AddError(
			"Error Reading MVE",
			"Could not create MVE with name "+plan.Name.ValueString()+": "+err.Error(),
		)
		return
	}

	createdID := createdMVE.TechnicalServiceUID

	// get the created MVE
	mve, err := r.client.MVEService.GetMVE(ctx, createdID)
	if err != nil {
		resp.Diagnostics.AddError(
			"Error reading newly created MVE",
			"Could not read newly created MVE with ID "+createdID+": "+err.Error(),
		)
		return
	}

	// update the plan with the MVE info
	apiDiags := plan.fromAPIMVE(ctx, mve)
	resp.Diagnostics = append(resp.Diagnostics, apiDiags...)
	plan.LastUpdated = types.StringValue(time.Now().Format(time.RFC850))

	// Set state to fully populated data
	diags = resp.State.Set(ctx, plan)
	resp.Diagnostics.Append(diags...)
	if resp.Diagnostics.HasError() {
		return
	}
}

// Read resource information.
func (r *mveResource) Read(ctx context.Context, req resource.ReadRequest, resp *resource.ReadResponse) {
	// Get current state
	var state mveResourceModel
	diags := req.State.Get(ctx, &state)
	resp.Diagnostics.Append(diags...)
	if resp.Diagnostics.HasError() {
		return
	}

	// Get refreshed MVE value from API
	mve, err := r.client.MVEService.GetMVE(ctx, state.UID.ValueString())
	if err != nil {
		resp.Diagnostics.AddError(
			"Error Reading MVE",
			"Could not read MVE with ID "+state.UID.ValueString()+": "+err.Error(),
		)
		return
	}

	apiDiags := state.fromAPIMVE(ctx, mve)
	resp.Diagnostics = append(resp.Diagnostics, apiDiags...)

	// Set refreshed state
	diags = resp.State.Set(ctx, &state)
	resp.Diagnostics.Append(diags...)
	if resp.Diagnostics.HasError() {
		return
	}
}

func (r *mveResource) Update(ctx context.Context, req resource.UpdateRequest, resp *resource.UpdateResponse) {
	var plan, state mveResourceModel

	resp.Diagnostics.Append(req.Plan.Get(ctx, &plan)...)
	resp.Diagnostics.Append(req.State.Get(ctx, &state)...)

	if resp.Diagnostics.HasError() {
		return
	}

	// Check on changes
	var name string
	if !plan.Name.Equal(state.Name) {
		name = plan.Name.ValueString()
	} else {
		name = state.Name.ValueString()
	}

	_, err := r.client.MVEService.ModifyMVE(ctx, &megaport.ModifyMVERequest{
		MVEID:         state.UID.ValueString(),
		Name:          name,
		WaitForUpdate: true,
<<<<<<< HEAD
		WaitForTime:   waitForTime,
=======
>>>>>>> d4901f95
	})

	if err != nil {
		resp.Diagnostics.AddError(
			"Error updating MVE",
			"Could not update MVE with ID "+state.UID.ValueString()+": "+err.Error(),
		)
		return
	}

	updatedMVE, err := r.client.MVEService.GetMVE(ctx, state.UID.ValueString())
	if err != nil {
		resp.Diagnostics.AddError(
			"Error reading updated MVE",
			"Could not read updated MVE with ID "+state.UID.ValueString()+": "+err.Error(),
		)
		return
	}

	apiDiags := state.fromAPIMVE(ctx, updatedMVE)
	resp.Diagnostics = append(resp.Diagnostics, apiDiags...)

	state.LastUpdated = types.StringValue(time.Now().Format(time.RFC850))

	diags := resp.State.Set(ctx, state)
	resp.Diagnostics.Append(diags...)
	if resp.Diagnostics.HasError() {
		return
	}
}

// Delete deletes the resource and removes the Terraform state on success.
func (r *mveResource) Delete(ctx context.Context, req resource.DeleteRequest, resp *resource.DeleteResponse) {
	// Retrieve values from state
	var state mveResourceModel
	diags := req.State.Get(ctx, &state)
	resp.Diagnostics.Append(diags...)
	if resp.Diagnostics.HasError() {
		return
	}

	// Delete existing order
	_, err := r.client.MVEService.DeleteMVE(ctx, &megaport.DeleteMVERequest{
		MVEID: state.UID.ValueString(),
	})
	if err != nil {
		resp.Diagnostics.AddError(
			"Error Deleting MVE",
			"Could not delete MVE, unexpected error: "+err.Error(),
		)
		return
	}
}

// Configure adds the provider configured client to the resource.
func (r *mveResource) Configure(_ context.Context, req resource.ConfigureRequest, resp *resource.ConfigureResponse) {
	if req.ProviderData == nil {
		return
	}

	client, ok := req.ProviderData.(*megaport.Client)
	if !ok {
		resp.Diagnostics.AddError(
			"Unexpected Data Source Configure Type",
			fmt.Sprintf("Expected *megaport.Client, got: %T. Please report this issue to the provider developers.", req.ProviderData),
		)

		return
	}

	r.client = client
}

func (r *mveResource) ImportState(ctx context.Context, req resource.ImportStateRequest, resp *resource.ImportStateResponse) {
	// Retrieve import ID and save to id attribute
	resource.ImportStatePassthroughID(ctx, path.Root("product_uid"), req, resp)
}<|MERGE_RESOLUTION|>--- conflicted
+++ resolved
@@ -962,11 +962,7 @@
 		PromoCode:  plan.PromoCode.ValueString(),
 
 		WaitForProvision: true,
-<<<<<<< HEAD
 		WaitForTime:      waitForTime,
-=======
-		WaitForTime:      10 * time.Minute,
->>>>>>> d4901f95
 	}
 
 	if plan.VendorConfig.IsNull() {
@@ -1092,10 +1088,7 @@
 		MVEID:         state.UID.ValueString(),
 		Name:          name,
 		WaitForUpdate: true,
-<<<<<<< HEAD
 		WaitForTime:   waitForTime,
-=======
->>>>>>> d4901f95
 	})
 
 	if err != nil {
