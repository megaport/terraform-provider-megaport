---
page_title: "Megaport MCR BGP VXC with AWS"
description: |-
  How to create a Megaport VXC with BGP for MCR
---

# Megaport MCR BGP VXC with AWS

This guide provides an example configuration for creating a Megaport VXC with BGP for MCR to an AWS Hosted Connection.

## Example Configuration

This example configuration creates a Megaport Cloud Router (MCR) and a VXC with BGP for MCR to an AWS Hosted Connection.

<<<<<<< HEAD
{{ tffile "examples/vxc_mcr_bgp/vxc_mcr_bgp.tf" }}

=======
{{ tffile "examples/vxc_mcr_bgp/vxc_mcr_bgp.tf" }}
>>>>>>> 9e83389b
<|MERGE_RESOLUTION|>--- conflicted
+++ resolved
@@ -12,9 +12,4 @@
 
 This example configuration creates a Megaport Cloud Router (MCR) and a VXC with BGP for MCR to an AWS Hosted Connection.
 
-<<<<<<< HEAD
-{{ tffile "examples/vxc_mcr_bgp/vxc_mcr_bgp.tf" }}
-
-=======
-{{ tffile "examples/vxc_mcr_bgp/vxc_mcr_bgp.tf" }}
->>>>>>> 9e83389b
+{{ tffile "examples/vxc_mcr_bgp/vxc_mcr_bgp.tf" }}