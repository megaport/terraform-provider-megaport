--- conflicted
+++ resolved
@@ -12,12 +12,8 @@
 
 This example configuration creates a Megaport Virtual Edge (MVE) and an Internet VXC.
 
-<<<<<<< HEAD
 {{ tffile "examples/vxc_mve_transit/vxc_mve_transit.tf" }}
 
 ## Megaport Internet Documentation
 
-For additional documentation on Megaport Internet, please visit [this page](https://docs.megaport.com/megaport-internet/).
-=======
-{{ tffile "examples/vxc_mve_transit/vxc_mve_transit.tf" }}
->>>>>>> 9e83389b
+For additional documentation on Megaport Internet, please visit [this page](https://docs.megaport.com/megaport-internet/).