--- conflicted
+++ resolved
@@ -89,12 +89,8 @@
     partner = "transit"
   }
 }
-<<<<<<< HEAD
 ```
 
 ## Megaport Internet Documentation
 
-For additional documentation on Megaport Internet, please visit [this page](https://docs.megaport.com/megaport-internet/).
-=======
-```
->>>>>>> 9e83389b
+For additional documentation on Megaport Internet, please visit [this page](https://docs.megaport.com/megaport-internet/).